package org.jetbrains.jet.lang.types;

import com.google.common.collect.ImmutableMap;
import com.google.common.collect.Lists;
import com.google.common.collect.Maps;
import com.google.common.collect.Sets;
import com.intellij.lang.ASTNode;
import com.intellij.psi.PsiElement;
import com.intellij.psi.tree.IElementType;
import org.jetbrains.annotations.NotNull;
import org.jetbrains.annotations.Nullable;
import org.jetbrains.jet.JetNodeTypes;
import org.jetbrains.jet.lang.JetSemanticServices;
import org.jetbrains.jet.lang.cfg.JetFlowInformationProvider;
import org.jetbrains.jet.lang.descriptors.*;
import org.jetbrains.jet.lang.descriptors.annotations.AnnotationDescriptor;
import org.jetbrains.jet.lang.psi.*;
import org.jetbrains.jet.lang.resolve.*;
import org.jetbrains.jet.lang.resolve.constants.CompileTimeConstant;
import org.jetbrains.jet.lang.resolve.constants.CompileTimeConstantResolver;
import org.jetbrains.jet.lang.resolve.constants.ErrorValue;
import org.jetbrains.jet.lang.resolve.constants.StringValue;
import org.jetbrains.jet.lang.types.inference.ConstraintSystem;
import org.jetbrains.jet.lexer.JetTokens;
import org.jetbrains.jet.resolve.DescriptorRenderer;
import org.jetbrains.jet.util.WritableSlice;

import java.util.*;

import static org.jetbrains.jet.lang.resolve.BindingContext.STATEMENT;

/**
 * @author abreslav
 */
public class JetTypeInferrer {

    private static final JetType FORBIDDEN = new JetType() {
        @NotNull
        @Override
        public TypeConstructor getConstructor() {
            throw new UnsupportedOperationException(); // TODO
        }

        @NotNull
        @Override
        public List<TypeProjection> getArguments() {
            throw new UnsupportedOperationException(); // TODO
        }

        @Override
        public boolean isNullable() {
            throw new UnsupportedOperationException(); // TODO
        }

        @NotNull
        @Override
        public JetScope getMemberScope() {
            throw new UnsupportedOperationException(); // TODO
        }

        @Override
        public List<AnnotationDescriptor> getAnnotations() {
            throw new UnsupportedOperationException(); // TODO
        }
    };
    public static final JetType NO_EXPECTED_TYPE = new JetType() {
        @NotNull
        @Override
        public TypeConstructor getConstructor() {
            throw new UnsupportedOperationException(); // TODO
        }

        @NotNull
        @Override
        public List<TypeProjection> getArguments() {
            throw new UnsupportedOperationException(); // TODO
        }

        @Override
        public boolean isNullable() {
            throw new UnsupportedOperationException(); // TODO
        }

        @NotNull
        @Override
        public JetScope getMemberScope() {
            throw new UnsupportedOperationException(); // TODO
        }

        @Override
        public List<AnnotationDescriptor> getAnnotations() {
            throw new UnsupportedOperationException(); // TODO
        }
    };

    private static final ImmutableMap<IElementType, String> unaryOperationNames = ImmutableMap.<IElementType, String>builder()
            .put(JetTokens.PLUSPLUS, "inc")
            .put(JetTokens.MINUSMINUS, "dec")
            .put(JetTokens.PLUS, "plus")
            .put(JetTokens.MINUS, "minus")
            .put(JetTokens.EXCL, "not")
            .build();
    private static final ImmutableMap<IElementType, String> binaryOperationNames = ImmutableMap.<IElementType, String>builder()
            .put(JetTokens.MUL, "times")
            .put(JetTokens.PLUS, "plus")
            .put(JetTokens.MINUS, "minus")
            .put(JetTokens.DIV, "div")
            .put(JetTokens.PERC, "mod")
            .put(JetTokens.ARROW, "arrow")
            .put(JetTokens.RANGE, "rangeTo")
            .build();

    private static final Set<IElementType> comparisonOperations = Sets.<IElementType>newHashSet(JetTokens.LT, JetTokens.GT, JetTokens.LTEQ, JetTokens.GTEQ);
    private static final Set<IElementType> equalsOperations = Sets.<IElementType>newHashSet(JetTokens.EQEQ, JetTokens.EXCLEQ);

    private static final Set<IElementType> inOperations = Sets.<IElementType>newHashSet(JetTokens.IN_KEYWORD, JetTokens.NOT_IN);
    public static final ImmutableMap<IElementType, String> assignmentOperationNames = ImmutableMap.<IElementType, String>builder()
            .put(JetTokens.MULTEQ, "timesAssign")
            .put(JetTokens.DIVEQ, "divAssign")
            .put(JetTokens.PERCEQ, "modAssign")
            .put(JetTokens.PLUSEQ, "plusAssign")
            .put(JetTokens.MINUSEQ, "minusAssign")
            .build();

    private static final ImmutableMap<IElementType, IElementType> assignmentOperationCounterparts = ImmutableMap.<IElementType, IElementType>builder()
            .put(JetTokens.MULTEQ, JetTokens.MUL)
            .put(JetTokens.DIVEQ, JetTokens.DIV)
            .put(JetTokens.PERCEQ, JetTokens.PERC)
            .put(JetTokens.PLUSEQ, JetTokens.PLUS)
            .put(JetTokens.MINUSEQ, JetTokens.MINUS)
            .build();

    private final JetSemanticServices semanticServices;
    private final JetFlowInformationProvider flowInformationProvider;
    private final Map<JetPattern, DataFlowInfo> patternsToDataFlowInfo = Maps.newHashMap();
    private final Map<JetPattern, List<VariableDescriptor>> patternsToBoundVariableLists = Maps.newHashMap();
    
    public JetTypeInferrer(@NotNull JetFlowInformationProvider flowInformationProvider, @NotNull JetSemanticServices semanticServices) {
        this.semanticServices = semanticServices;
        this.flowInformationProvider = flowInformationProvider;
    }

    public Services getServices(@NotNull BindingTrace trace) {
        return new Services(trace);
    }

    public class Services {
        private final BindingTrace trace;
        private final ClassDescriptorResolver classDescriptorResolver;
        private final TypeResolver typeResolver;
        private final CompileTimeConstantResolver compileTimeConstantResolver;
        private final AnnotationResolver annotationResolver;

        private final TypeInferrerVisitor typeInferrerVisitor;
        private final TypeInferrerVisitorWithNamespaces typeInferrerVisitorWithNamespaces;

        private Services(BindingTrace trace) {
            this.trace = trace;
            this.annotationResolver = new AnnotationResolver(semanticServices, trace);
            this.typeResolver = new TypeResolver(semanticServices, trace, true);
            this.classDescriptorResolver = semanticServices.getClassDescriptorResolver(trace);
            this.compileTimeConstantResolver = new CompileTimeConstantResolver(semanticServices, trace);
            this.typeInferrerVisitor = new TypeInferrerVisitor();
            this.typeInferrerVisitorWithNamespaces = new TypeInferrerVisitorWithNamespaces();
        }

        public TypeInferrerVisitorWithWritableScope newTypeInferrerVisitorWithWritableScope(WritableScope scope) {
            return new TypeInferrerVisitorWithWritableScope(scope);
        }

        @NotNull
        public JetType safeGetType(@NotNull final JetScope scope, @NotNull JetExpression expression, boolean preferBlock, @NotNull JetType expectedType) {
            JetType type = getType(scope, expression, preferBlock, expectedType);
            if (type != null) {
                return type;
            }
            return ErrorUtils.createErrorType("Type for " + expression.getText());
        }

        @Nullable
        public JetType getType(@NotNull final JetScope scope, @NotNull JetExpression expression, boolean preferBlock, @NotNull JetType expectedType) {
            return typeInferrerVisitor.getType(expression, new TypeInferenceContext(trace, scope, preferBlock, DataFlowInfo.getEmpty(), expectedType, FORBIDDEN));
        }

        public JetType getTypeWithNamespaces(@NotNull final JetScope scope, @NotNull JetExpression expression, boolean preferBlock) {
            return typeInferrerVisitorWithNamespaces.getType(expression, new TypeInferenceContext(trace, scope, preferBlock, DataFlowInfo.getEmpty(), NO_EXPECTED_TYPE, NO_EXPECTED_TYPE));
        }

        @Nullable
        private FunctionDescriptor lookupFunction(
                @NotNull JetScope scope,
                @NotNull JetReferenceExpression reference,
                @NotNull String name,
                @NotNull JetType receiverType,
                @NotNull List<JetType> argumentTypes,
                boolean reportUnresolved) {
            OverloadDomain overloadDomain = semanticServices.getOverloadResolver().getOverloadDomain(receiverType, scope, name);
            // No generics. Guaranteed
            overloadDomain = wrapForTracing(overloadDomain, reference, null, reportUnresolved);
            OverloadResolutionResult resolutionResult = overloadDomain.getFunctionDescriptorForPositionedArguments(Collections.<JetType>emptyList(), argumentTypes);
            return resolutionResult.isSuccess() ? resolutionResult.getFunctionDescriptor() : null;
        }

        @NotNull
        private OverloadResolutionResult resolveNoParametersFunction(@NotNull JetType receiverType, @NotNull JetScope scope, @NotNull String name) {
            OverloadDomain overloadDomain = semanticServices.getOverloadResolver().getOverloadDomain(receiverType, scope, name);
            // No generics. Guaranteed
            return overloadDomain.getFunctionDescriptorForPositionedArguments(Collections.<JetType>emptyList(), Collections.<JetType>emptyList());
        }

        private OverloadDomain getOverloadDomain(
                @Nullable final JetType receiverType,
                @NotNull final JetScope scope,
                @NotNull JetExpression calleeExpression,
                @Nullable PsiElement argumentList
        ) {
            final OverloadDomain[] result = new OverloadDomain[1];
            final JetSimpleNameExpression[] reference = new JetSimpleNameExpression[1];
            calleeExpression.accept(new JetVisitorVoid() {

                @Override
                public void visitHashQualifiedExpression(JetHashQualifiedExpression expression) {
                    // a#b -- create a domain for all overloads of b in a
                    throw new UnsupportedOperationException(); // TODO
                }

                @Override
                public void visitPredicateExpression(JetPredicateExpression expression) {
                    // overload lookup for checking, but the type is receiver's type + nullable
                    throw new UnsupportedOperationException(); // TODO
                }

                @Override
                public void visitQualifiedExpression(JetQualifiedExpression expression) {
                    trace.getErrorHandler().genericError(expression.getNode(), "Unsupported [JetTypeInferrer]");

                    // . or ?.
    //                JetType receiverType = getType(scope, expression.getReceiverExpression(), false);
    //                checkNullSafety(receiverType, expression.getOperationTokenNode());
    //
    //                JetExpression selectorExpression = expression.getSelectorExpression();
    //                if (selectorExpression instanceof JetSimpleNameExpression) {
    //                    JetSimpleNameExpression referenceExpression = (JetSimpleNameExpression) selectorExpression;
    //                    String referencedName = referenceExpression.getReferencedName();
    //
    //                    if (receiverType != null && referencedName != null) {
    //                        // No generics. Guaranteed
    //                        result[0] = semanticServices.getOverloadResolver().getOverloadDomain(receiverType, scope, referencedName);
    //                        reference[0] = referenceExpression;
    //                    }
    //                } else {
    //                    throw new UnsupportedOperationException(); // TODO
    //                }
                }

                @Override
                public void visitSimpleNameExpression(JetSimpleNameExpression expression) {
                    // a -- create a hierarchical lookup domain for this.a
                    String referencedName = expression.getReferencedName();
                    if (referencedName != null) {
                        // No generics. Guaranteed
                        result[0] = semanticServices.getOverloadResolver().getOverloadDomain(receiverType, scope, referencedName);
                        reference[0] = expression;
                    }
                }

                @Override
                public void visitExpression(JetExpression expression) {
                    // <e> create a dummy domain for the type of e
                    throw new UnsupportedOperationException(expression.getText()); // TODO
                }

                @Override
                public void visitJetElement(JetElement element) {
                    trace.getErrorHandler().genericError(element.getNode(), "Unsupported in call element"); // TODO : Message
                }
            });
            return wrapForTracing(result[0], reference[0], argumentList, true);
        }

        private void checkNullSafety(@Nullable JetType receiverType, @NotNull ASTNode operationTokenNode, @Nullable FunctionDescriptor callee) {
            if (receiverType != null && callee != null) {
                boolean namespaceType = receiverType instanceof NamespaceType;
                JetType calleeReceiverType = callee.getReceiverType();
                boolean nullableReceiver = !namespaceType && receiverType.isNullable();
                boolean calleeForbidsNullableReceiver = calleeReceiverType == null || !calleeReceiverType.isNullable();

                IElementType operationSign = operationTokenNode.getElementType();
                if (nullableReceiver && calleeForbidsNullableReceiver && operationSign == JetTokens.DOT) {
                    trace.getErrorHandler().genericError(operationTokenNode, "Only safe calls (?.) are allowed on a nullable receiver of type " + receiverType);
                }
                else if ((!nullableReceiver || !calleeForbidsNullableReceiver) && operationSign == JetTokens.SAFE_ACCESS) {
                    if (namespaceType) {
                        trace.getErrorHandler().genericError(operationTokenNode, "Safe calls are not allowed on namespaces");
                    }
                    else {
                        trace.getErrorHandler().genericWarning(operationTokenNode, "Unnecessary safe call on a non-null receiver of type  " + receiverType);
                    }
                }
            }
        }

        private OverloadDomain wrapForTracing(
                @NotNull final OverloadDomain overloadDomain,
                @NotNull final JetReferenceExpression referenceExpression,
                @Nullable final PsiElement argumentList,
                final boolean reportErrors) {
            return new OverloadDomain() {
                @NotNull
                @Override
                public OverloadResolutionResult getFunctionDescriptorForNamedArguments(@NotNull List<JetType> typeArguments, @NotNull Map<String, JetType> valueArgumentTypes, @Nullable JetType functionLiteralArgumentType) {
                    OverloadResolutionResult resolutionResult = overloadDomain.getFunctionDescriptorForNamedArguments(typeArguments, valueArgumentTypes, functionLiteralArgumentType);
                    report(resolutionResult);
                    return resolutionResult;
                }

                @NotNull
                @Override
                public OverloadResolutionResult getFunctionDescriptorForPositionedArguments(@NotNull List<JetType> typeArguments, @NotNull List<JetType> positionedValueArgumentTypes) {
                    OverloadResolutionResult resolutionResult = overloadDomain.getFunctionDescriptorForPositionedArguments(typeArguments, positionedValueArgumentTypes);
                    report(resolutionResult);
                    return resolutionResult;
                }

                private void report(OverloadResolutionResult resolutionResult) {
                    if (resolutionResult.isSuccess() || resolutionResult.singleFunction()) {
                        trace.record(BindingContext.REFERENCE_TARGET, referenceExpression, resolutionResult.getFunctionDescriptor());
                    }
                    if (reportErrors) {
                        switch (resolutionResult.getResultCode()) {
                            case NAME_NOT_FOUND:
                                trace.getErrorHandler().unresolvedReference(referenceExpression);
                                break;
                            case SINGLE_FUNCTION_ARGUMENT_MISMATCH:
                                if (argumentList != null) {
                                    // TODO : More helpful message. NOTE: there's a separate handling for this for constructors
                                    trace.getErrorHandler().genericError(argumentList.getNode(), "Arguments do not match " + DescriptorRenderer.TEXT.render(resolutionResult.getFunctionDescriptor()));
                                }
                                else {
                                    trace.getErrorHandler().unresolvedReference(referenceExpression);
                                }
                                break;
                            case AMBIGUITY:
                                if (argumentList != null) {
                                    // TODO : More helpful message. NOTE: there's a separate handling for this for constructors
                                    trace.getErrorHandler().genericError(argumentList.getNode(), "Overload ambiguity [TODO : more helpful message]");
                                }
                                else {
                                    trace.getErrorHandler().unresolvedReference(referenceExpression);
                                }
                                break;
                            default:
                                // Not a success
                        }
                    }
                }

                @Override
                public boolean isEmpty() {
                    return overloadDomain.isEmpty();
                }
            };
        }

        public void checkFunctionReturnType(@NotNull JetScope outerScope, @NotNull JetDeclarationWithBody function, @NotNull FunctionDescriptor functionDescriptor) {
            checkFunctionReturnType(outerScope, function, functionDescriptor, DataFlowInfo.getEmpty());
        }

        private void checkFunctionReturnType(@NotNull JetScope outerScope, @NotNull JetDeclarationWithBody function, @NotNull FunctionDescriptor functionDescriptor, DataFlowInfo dataFlowInfo) {
            JetType expectedReturnType = functionDescriptor.getReturnType();
            if (!function.hasBlockBody() && !function.hasDeclaredReturnType()) {
                expectedReturnType = NO_EXPECTED_TYPE;
            }
            JetScope functionInnerScope = FunctionDescriptorUtil.getFunctionInnerScope(outerScope, functionDescriptor, trace);
            checkFunctionReturnType(functionInnerScope, function, expectedReturnType, dataFlowInfo);
    //        Map<JetElement, JetType> typeMap = collectReturnedExpressionsWithTypes(outerScope, function, functionDescriptor, expectedReturnType);
    //        if (typeMap.isEmpty()) {
    //            return; // The function returns Nothing
    //        }
    //        for (Map.Entry<JetElement, JetType> entry : typeMap.entrySet()) {
    //            JetType actualType = entry.castValue();
    //            JetElement element = entry.getKey();
    //            JetTypeChecker typeChecker = semanticServices.getTypeChecker();
    //            if (!typeChecker.isSubtypeOf(actualType, expectedReturnType)) {
    //                if (typeChecker.isConvertibleBySpecialConversion(actualType, expectedReturnType)) {
    //                    if (expectedReturnType.getConstructor().equals(JetStandardClasses.getUnitType().getConstructor())
    //                        && element.getParent() instanceof JetReturnExpression) {
    //                        context.trace.getErrorHandler().genericError(element.getNode(), "This function must return a value of type Unit");
    //                    }
    //                }
    //                else {
    //                    if (element == function) {
    //                        JetExpression bodyExpression = function.getBodyExpression();
    //                        assert bodyExpression != null;
    //                        context.trace.getErrorHandler().genericError(bodyExpression.getNode(), "This function must return a value of type " + expectedReturnType);
    //                    }
    //                    else if (element instanceof JetExpression) {
    //                        JetExpression expression = (JetExpression) element;
    //                        context.trace.getErrorHandler().typeMismatch(expression, expectedReturnType, actualType);
    //                    }
    //                    else {
    //                        context.trace.getErrorHandler().genericError(element.getNode(), "This function must return a value of type " + expectedReturnType);
    //                    }
    //                }
    //            }
    //        }
        }

        public void checkFunctionReturnType(JetScope functionInnerScope, JetDeclarationWithBody function, @NotNull final JetType expectedReturnType) {
            checkFunctionReturnType(functionInnerScope, function, expectedReturnType, DataFlowInfo.getEmpty());
        }

        private void checkFunctionReturnType(JetScope functionInnerScope, JetDeclarationWithBody function, @NotNull final JetType expectedReturnType, @NotNull DataFlowInfo dataFlowInfo) {
            JetExpression bodyExpression = function.getBodyExpression();
            assert bodyExpression != null;
            
            final boolean blockBody = function.hasBlockBody();
            final TypeInferenceContext context =
                    blockBody
                    ? new TypeInferenceContext(trace, functionInnerScope, function.hasBlockBody(), dataFlowInfo, NO_EXPECTED_TYPE, expectedReturnType)
                    : new TypeInferenceContext(trace, functionInnerScope, function.hasBlockBody(), dataFlowInfo, expectedReturnType, FORBIDDEN);

            typeInferrerVisitor.getType(bodyExpression, context);

            List<JetElement> unreachableElements = Lists.newArrayList();
            flowInformationProvider.collectUnreachableExpressions(function.asElement(), unreachableElements);

            // This is needed in order to highlight only '1 < 2' and not '1', '<' and '2' as well
            final Set<JetElement> rootUnreachableElements = JetPsiUtil.findRootExpressions(unreachableElements);

            // TODO : (return 1) || (return 2) -- only || and right of it is unreachable
            // TODO : try {return 1} finally {return 2}. Currently 'return 1' is reported as unreachable,
            //        though it'd better be reported more specifically

            for (JetElement element : rootUnreachableElements) {
                trace.getErrorHandler().genericError(element.getNode(), "Unreachable code");
            }

            List<JetExpression> returnedExpressions = Lists.newArrayList();
            flowInformationProvider.collectReturnExpressions(function.asElement(), returnedExpressions);

            boolean nothingReturned = returnedExpressions.isEmpty();

            returnedExpressions.remove(function); // This will be the only "expression" if the body is empty

            if (expectedReturnType != NO_EXPECTED_TYPE && !JetStandardClasses.isUnit(expectedReturnType) && returnedExpressions.isEmpty() && !nothingReturned) {
                trace.getErrorHandler().genericError(bodyExpression.getNode(), "This function must return a value of type " + expectedReturnType);
            }

            for (JetExpression returnedExpression : returnedExpressions) {
                returnedExpression.accept(new JetVisitorVoid() {
                    @Override
                    public void visitReturnExpression(JetReturnExpression expression) {
                        if (!blockBody) {
                            trace.getErrorHandler().genericError(expression.getNode(), "Returns are not allowed for functions with expression body. Use block body in '{...}'");
                        }
                    }

                    @Override
                    public void visitExpression(JetExpression expression) {
                        if (blockBody && !JetStandardClasses.isUnit(expectedReturnType) && !rootUnreachableElements.contains(expression)) {
                            //TODO move to pseudocode
                            JetType type = typeInferrerVisitor.getType(expression, context.replaceExpectedType(NO_EXPECTED_TYPE));
                            if (type == null || !JetStandardClasses.isNothing(type)) {
                                trace.getErrorHandler().genericError(expression.getNode(), "A 'return' expression required in a function with a block body ('{...}')");
                            }
                        }
                    }
                });
            }
        }

        @NotNull
        public JetType inferFunctionReturnType(@NotNull JetScope outerScope, JetDeclarationWithBody function, FunctionDescriptor functionDescriptor) {
            Map<JetElement, JetType> typeMap = collectReturnedExpressionsWithTypes(trace, outerScope, function, functionDescriptor);
            Collection<JetType> types = typeMap.values();
            return types.isEmpty()
                    ? JetStandardClasses.getNothingType()
                    : semanticServices.getTypeChecker().commonSupertype(types);
        }

        private Map<JetElement, JetType> collectReturnedExpressionsWithTypes(
                @NotNull BindingTrace trace,
                JetScope outerScope,
                JetDeclarationWithBody function,
                FunctionDescriptor functionDescriptor) {
            JetExpression bodyExpression = function.getBodyExpression();
            assert bodyExpression != null;
            JetScope functionInnerScope = FunctionDescriptorUtil.getFunctionInnerScope(outerScope, functionDescriptor, trace);
            typeInferrerVisitor.getType(bodyExpression, new TypeInferenceContext(trace, functionInnerScope, function.hasBlockBody(), DataFlowInfo.getEmpty(), NO_EXPECTED_TYPE, FORBIDDEN));
            Collection<JetExpression> returnedExpressions = new ArrayList<JetExpression>();
            Collection<JetElement> elementsReturningUnit = new ArrayList<JetElement>();
            flowInformationProvider.collectReturnedInformation(function.asElement(), returnedExpressions, elementsReturningUnit);
            Map<JetElement,JetType> typeMap = new HashMap<JetElement, JetType>();
            for (JetExpression returnedExpression : returnedExpressions) {
                JetType cachedType = trace.getBindingContext().get(BindingContext.EXPRESSION_TYPE, returnedExpression);
                trace.record(STATEMENT, returnedExpression, false);
                if (cachedType != null) {
                    typeMap.put(returnedExpression, cachedType);
                }
            }
            for (JetElement jetElement : elementsReturningUnit) {
                typeMap.put(jetElement, JetStandardClasses.getUnitType());
            }
            return typeMap;
        }

        private JetType getBlockReturnedTypeWithWritableScope(@NotNull WritableScope scope, @NotNull List<? extends JetElement> block, TypeInferenceContext context) {
            if (block.isEmpty()) {
                return JetStandardClasses.getUnitType();
            }

            TypeInferrerVisitorWithWritableScope blockLevelVisitor = newTypeInferrerVisitorWithWritableScope(scope);
            TypeInferenceContext newContext = new TypeInferenceContext(trace, scope, true, context.dataFlowInfo, NO_EXPECTED_TYPE, context.expectedReturnType);

            JetType result = null;
            for (Iterator<? extends JetElement> iterator = block.iterator(); iterator.hasNext(); ) {
                JetElement statement = iterator.next();
                trace.record(STATEMENT, statement);
                JetExpression statementExpression = (JetExpression) statement;
                //TODO constructor assert context.expectedType != FORBIDDEN : ""
                if (!iterator.hasNext() && context.expectedType != NO_EXPECTED_TYPE) {
                    newContext = new TypeInferenceContext(trace, scope, true, newContext.dataFlowInfo, context.expectedType, context.expectedReturnType);
                }

                result = blockLevelVisitor.getType(statementExpression, newContext);
                DataFlowInfo newDataFlowInfo = blockLevelVisitor.getResultingDataFlowInfo();
                if (newDataFlowInfo == null) {
                    newDataFlowInfo = context.dataFlowInfo;
                }
                if (newDataFlowInfo != context.dataFlowInfo) {
                    newContext = new TypeInferenceContext(trace, scope, true, newDataFlowInfo, NO_EXPECTED_TYPE, context.expectedReturnType);
                }
                blockLevelVisitor.resetResult(); // TODO : maybe it's better to recreate the visitors with the same scope?
            }
            return result;
        }

        @Nullable
        private JetType resolveCall(
            @NotNull JetScope scope,
            @NotNull JetCall call,
            @NotNull JetType expectedType
        ) {
            if (call.getTypeArguments().isEmpty()) {
                JetExpression calleeExpression = call.getCalleeExpression();
                Collection<FunctionDescriptor> candidates;
                if (calleeExpression instanceof JetSimpleNameExpression) {
                    JetSimpleNameExpression expression = (JetSimpleNameExpression) calleeExpression;
                    candidates = scope.getFunctionGroup(expression.getReferencedName()).getFunctionDescriptors();
                }
                else {
                    throw new UnsupportedOperationException("Type argument inference not implemented");
                }

                assert candidates.size() == 1;

                FunctionDescriptor candidate = candidates.iterator().next();

                assert candidate.getTypeParameters().size() == call.getTypeArguments().size();

                ConstraintSystem constraintSystem = new ConstraintSystem();
                for (TypeParameterDescriptor typeParameterDescriptor : candidate.getTypeParameters()) {
                    constraintSystem.registerTypeVariable(typeParameterDescriptor, Variance.INVARIANT); // TODO
                }

                Iterator<ValueParameterDescriptor> parameters = candidate.getValueParameters().iterator();
                for (JetValueArgument valueArgument : call.getValueArguments()) {
                    assert !valueArgument.isNamed();
                    ValueParameterDescriptor valueParameterDescriptor = parameters.next();
                    JetExpression expression = valueArgument.getArgumentExpression();
                    JetType type = getType(scope, expression, false, NO_EXPECTED_TYPE);
                    constraintSystem.addSubtypingConstraint(type, valueParameterDescriptor.getOutType());
                }

                if (expectedType != NO_EXPECTED_TYPE) {
                    System.out.println("expectedType = " + expectedType);
                    constraintSystem.addSubtypingConstraint(candidate.getReturnType(), expectedType);
                }

                ConstraintSystem.Solution solution = constraintSystem.solve();
                if (!solution.isSuccessful()) {
                    trace.getErrorHandler().genericError(calleeExpression.getNode(), "Type inference failed");
//                    for (Inconsistency inconsistency : solution.getInconsistencies()) {
//                        System.out.println("inconsistency = " + inconsistency);
//                    }
                    return null;
                }
                else {
                    for (TypeParameterDescriptor typeParameterDescriptor : candidate.getTypeParameters()) {
                        JetType value = solution.getValue(typeParameterDescriptor);
                        System.out.println("typeParameterDescriptor = " + typeParameterDescriptor);
                        System.out.println("value = " + value);
                    }
                    return solution.getSubstitutor().substitute(candidate.getReturnType(), Variance.INVARIANT); // TODO
                }
//                return null;
            }
            else {
                throw new UnsupportedOperationException("Explicit type arguments not implemented");
            }
        }

        @Nullable
        private JetType resolveCall(
                @NotNull JetScope scope,
                @NotNull OverloadDomain overloadDomain,
                @NotNull JetCall call) {
            // 1) ends with a name -> (scope, name) to look up
            // 2) ends with something else -> just check types

            final List<JetTypeProjection> jetTypeArguments = call.getTypeArguments();

            for (JetTypeProjection typeArgument : jetTypeArguments) {
                if (typeArgument.getProjectionKind() != JetProjectionKind.NONE) {
                    trace.getErrorHandler().genericError(typeArgument.getNode(), "Projections are not allowed on type parameters for methods"); // TODO : better positioning
                }
            }

            List<JetType> typeArguments = new ArrayList<JetType>();
            for (JetTypeProjection projection : jetTypeArguments) {
                // TODO : check that there's no projection
                JetTypeReference typeReference = projection.getTypeReference();
                if (typeReference != null) {
                    typeArguments.add(new TypeResolver(semanticServices, trace, true).resolveType(scope, typeReference));
                }
            }

            return resolveCallWithTypeArguments(scope, overloadDomain, call, typeArguments);
        }

        private JetType resolveCallWithTypeArguments(JetScope scope, OverloadDomain overloadDomain, JetCall call, List<JetType> typeArguments) {
            final List<JetValueArgument> valueArguments = call.getValueArguments();

            boolean someNamed = false;
            for (JetValueArgument argument : valueArguments) {
                if (argument.isNamed()) {
                    someNamed = true;
                    break;
                }
            }

            final List<JetExpression> functionLiteralArguments = call.getFunctionLiteralArguments();

            // TODO : must be a check
            assert functionLiteralArguments.size() <= 1;

            if (someNamed) {
                // TODO : check that all are named
                trace.getErrorHandler().genericError(call.asElement().getNode(), "Named arguments are not supported"); // TODO

            } else {
                List<JetExpression> positionedValueArguments = new ArrayList<JetExpression>();
                for (JetValueArgument argument : valueArguments) {
                    JetExpression argumentExpression = argument.getArgumentExpression();
                    if (argumentExpression != null) {
                        positionedValueArguments.add(argumentExpression);
                    }
                }

                positionedValueArguments.addAll(functionLiteralArguments);

                List<JetType> valueArgumentTypes = new ArrayList<JetType>();
                for (JetExpression valueArgument : positionedValueArguments) {
                    valueArgumentTypes.add(safeGetType(scope, valueArgument, false, NO_EXPECTED_TYPE)); // TODO
                }

                OverloadResolutionResult resolutionResult = overloadDomain.getFunctionDescriptorForPositionedArguments(typeArguments, valueArgumentTypes);
                if (resolutionResult.isSuccess()) {
                    final FunctionDescriptor functionDescriptor = resolutionResult.getFunctionDescriptor();

                    checkGenericBoundsInAFunctionCall(call.getTypeArguments(), typeArguments, functionDescriptor);
                    return functionDescriptor.getReturnType();
                }
            }
            return null;
        }

        private void checkGenericBoundsInAFunctionCall(List<JetTypeProjection> jetTypeArguments, List<JetType> typeArguments, FunctionDescriptor functionDescriptor) {
            Map<TypeConstructor, TypeProjection> context = Maps.newHashMap();

            List<TypeParameterDescriptor> typeParameters = functionDescriptor.getOriginal().getTypeParameters();
            for (int i = 0, typeParametersSize = typeParameters.size(); i < typeParametersSize; i++) {
                TypeParameterDescriptor typeParameter = typeParameters.get(i);
                JetType typeArgument = typeArguments.get(i);
                context.put(typeParameter.getTypeConstructor(), new TypeProjection(typeArgument));
            }
            TypeSubstitutor substitutor = TypeSubstitutor.create(context);
            for (int i = 0, typeParametersSize = typeParameters.size(); i < typeParametersSize; i++) {
                TypeParameterDescriptor typeParameterDescriptor = typeParameters.get(i);
                JetType typeArgument = typeArguments.get(i);
                JetTypeReference typeReference = jetTypeArguments.get(i).getTypeReference();
                assert typeReference != null;
                classDescriptorResolver.checkBounds(typeReference, typeArgument, typeParameterDescriptor, substitutor);
            }
        }

        @Nullable
        public JetType checkTypeInitializerCall(JetScope scope, @NotNull JetTypeReference typeReference, @NotNull JetCall call) {
            JetTypeElement typeElement = typeReference.getTypeElement();
            if (typeElement instanceof JetUserType) {
                JetUserType userType = (JetUserType) typeElement;
                // TODO : to infer constructor parameters, one will need to
                //  1) resolve a _class_ from the typeReference
                //  2) rely on the overload domain of constructors of this class to infer type arguments
                // For now we assume that the type arguments are provided, and thus the typeReference can be
                // resolved into a valid type
                JetType receiverType = typeResolver.resolveType(scope, typeReference);
                DeclarationDescriptor declarationDescriptor = receiverType.getConstructor().getDeclarationDescriptor();
                if (declarationDescriptor instanceof ClassDescriptor) {
                    ClassDescriptor classDescriptor = (ClassDescriptor) declarationDescriptor;

                    for (JetTypeProjection typeProjection : userType.getTypeArguments()) {
                        switch (typeProjection.getProjectionKind()) {
                            case IN:
                            case OUT:
                            case STAR:
                                // TODO : Bug in the editor
                                trace.getErrorHandler().genericError(typeProjection.getProjectionNode(), "Projections are not allowed in constructor type arguments");
                                break;
                            case NONE:
                                break;
                        }
                    }

                    JetSimpleNameExpression referenceExpression = userType.getReferenceExpression();
                    if (referenceExpression != null) {
                        return checkClassConstructorCall(scope, referenceExpression, classDescriptor, receiverType, call);
                    }
                }
                else {
                    trace.getErrorHandler().genericError(((JetElement) call).getNode(), "Calling a constructor is only supported for ordinary classes"); // TODO : review the message
                }
                return null;
            }
            else {
                if (typeElement != null) {
                    trace.getErrorHandler().genericError(typeElement.getNode(), "Calling a constructor is only supported for ordinary classes"); // TODO : Better message
                }
            }
            return null;
        }

        @Nullable
        public JetType checkClassConstructorCall(
                @NotNull JetScope scope,
                @NotNull JetReferenceExpression referenceExpression,
                @NotNull ClassDescriptor classDescriptor,
                @NotNull JetType receiverType,
                @NotNull JetCall call) {
            // When one writes 'new Array<in T>(...)' this does not make much sense, and an instance
            // of 'Array<T>' must be created anyway.
            // Thus, we should either prohibit projections in type arguments in such contexts,
            // or treat them as an automatic upcast to the desired type, i.e. for the user not
            // to be forced to write
            //   val a : Array<in T> = new Array<T>(...)
            // NOTE: Array may be a bad example here, some classes may have substantial functionality
            //       not involving their type parameters
            //
            // The code below upcasts the type automatically


            FunctionGroup constructors = classDescriptor.getConstructors();
            OverloadDomain constructorsOverloadDomain = semanticServices.getOverloadResolver().getOverloadDomain(null, constructors);

            JetType constructorReturnedType;
            if (call instanceof JetDelegatorToThisCall) {
                List<TypeProjection> typeArguments = receiverType.getArguments();

                List<JetType> projectionsStripped = Lists.newArrayList();
                for (TypeProjection typeArgument : typeArguments) {
                    projectionsStripped.add(typeArgument.getType());
                }

                constructorReturnedType = resolveCallWithTypeArguments(
                        scope,
                        wrapForTracing(constructorsOverloadDomain, referenceExpression, call.getValueArgumentList(), false),
                        call, projectionsStripped);
            }
            else {
                constructorReturnedType = resolveCall(
                        scope,
                        wrapForTracing(constructorsOverloadDomain, referenceExpression, call.getValueArgumentList(), false),
                        call);
            }
            if (constructorReturnedType == null && !ErrorUtils.isErrorType(receiverType)) {
                DeclarationDescriptor declarationDescriptor = receiverType.getConstructor().getDeclarationDescriptor();
                assert declarationDescriptor != null;
                trace.record(BindingContext.REFERENCE_TARGET, referenceExpression, declarationDescriptor);
                // TODO : more helpful message
                JetValueArgumentList argumentList = call.getValueArgumentList();
                final String errorMessage = "Cannot find a constructor overload for class " + classDescriptor.getName() + " with these arguments";
                if (argumentList != null) {
                    trace.getErrorHandler().genericError(argumentList.getNode(), errorMessage);
                }
                else {
                    trace.getErrorHandler().genericError(call.asElement().getNode(), errorMessage);
                }
                constructorReturnedType = receiverType;
            }
            // If no upcast needed:
            return constructorReturnedType;

            // Automatic upcast:
    //                            result = receiverType;
        }

        //TODO
        private JetType enrichOutType(JetExpression expression, JetType initialType, @NotNull TypeInferenceContext context) {
            if (expression == null) return initialType;
            VariableDescriptor variableDescriptor = getVariableDescriptorFromSimpleName(expression, context);
            if (variableDescriptor != null) {
                return context.dataFlowInfo.getOutType(variableDescriptor);
            }
            return initialType;
        }

        @Nullable
        private JetType checkType(@Nullable JetType expressionType, @NotNull JetExpression expression, @NotNull TypeInferenceContext context) {
            if (expressionType != null && context.expectedType != null && context.expectedType != NO_EXPECTED_TYPE) {
                if (!semanticServices.getTypeChecker().isSubtypeOf(expressionType, context.expectedType)) {
                    context.trace.getErrorHandler().typeMismatch(expression, context.expectedType, expressionType);
                }
            }
            return expressionType;
        }

        @Nullable
        private JetType checkEnrichedType(@Nullable JetType expressionType, @NotNull JetExpression expression, @NotNull TypeInferenceContext context) {
            if (expressionType == null || context.expectedType == null || context.expectedType == NO_EXPECTED_TYPE ||
                semanticServices.getTypeChecker().isSubtypeOf(expressionType, context.expectedType)) {
                return expressionType;
            }
            JetType enrichedType = null;

            VariableDescriptor variableDescriptor = getVariableDescriptorFromSimpleName(expression, context);
            if (variableDescriptor != null) {

                List<JetType> possibleTypes = Lists.newArrayList(context.dataFlowInfo.getPossibleTypes(variableDescriptor));
                Collections.reverse(possibleTypes);
                for (JetType possibleType : possibleTypes) {
                    if (semanticServices.getTypeChecker().isSubtypeOf(possibleType, context.expectedType)) {
                        enrichedType = possibleType;
                        break;
                    }
                }
                if (enrichedType == null) {
                    enrichedType = context.dataFlowInfo.getOutType(variableDescriptor);
                }
            }
            if (enrichedType == null) {
                enrichedType = expressionType;
            }

            if (variableDescriptor == null || !semanticServices.getTypeChecker().isSubtypeOf(enrichedType, context.expectedType)) {
                context.trace.getErrorHandler().typeMismatch(expression, context.expectedType, expressionType);
            } else {
<<<<<<< HEAD
                context.trace.recordAutoCast(expression, context.expectedType, variableDescriptor);
=======
                context.trace.record(BindingContext.AUTOCAST, expression, context.expectedType);
>>>>>>> b3b8a23f
            }
            return enrichedType;
        }

        @NotNull
        private List<JetType> checkArgumentTypes(@NotNull List<JetType> argumentTypes, @NotNull List<JetExpression> arguments, @NotNull List<TypeProjection> expectedArgumentTypes, @NotNull TypeInferenceContext context) {
            if (arguments.size() == 0 || argumentTypes.size() != arguments.size() || expectedArgumentTypes.size() != arguments.size()) {
                return argumentTypes;
            }
            List<JetType> result = Lists.newArrayListWithCapacity(arguments.size());
            for (int i = 0, argumentTypesSize = argumentTypes.size(); i < argumentTypesSize; i++) {
                result.add(checkEnrichedType(argumentTypes.get(i), arguments.get(i), context.replaceExpectedType(expectedArgumentTypes.get(i).getType())));
            }
            return result;
        }

        @Nullable
        private VariableDescriptor getVariableDescriptorFromSimpleName(@NotNull JetExpression receiverExpression, @NotNull TypeInferenceContext context) {
            if (receiverExpression instanceof JetBinaryExpressionWithTypeRHS) {
                JetBinaryExpressionWithTypeRHS expression = (JetBinaryExpressionWithTypeRHS) receiverExpression;
                if (expression.getOperationSign().getReferencedNameElementType() == JetTokens.COLON) {
                    return getVariableDescriptorFromSimpleName(expression.getLeft(), context);
                }
            }
            VariableDescriptor variableDescriptor = null;
            if (receiverExpression instanceof JetSimpleNameExpression) {
                JetSimpleNameExpression nameExpression = (JetSimpleNameExpression) receiverExpression;
                DeclarationDescriptor declarationDescriptor = context.trace.getBindingContext().get(BindingContext.REFERENCE_TARGET, nameExpression);
                if (declarationDescriptor instanceof VariableDescriptor) {
                    variableDescriptor = (VariableDescriptor) declarationDescriptor;
                }
            }
            return variableDescriptor;
        }

    }

////////////////////////////////////////////////////////////////////////////////////////////////////////////////////////

    private class TypeInferenceContext {
        public final BindingTrace trace;
        public final TypeResolver typeResolver;
        public final ClassDescriptorResolver classDescriptorResolver;

        public final JetScope scope;
        public final Services services;
        public final boolean preferBlock;
        public final DataFlowInfo dataFlowInfo;

        public final JetType expectedType;
        public final JetType expectedReturnType;

        private TypeInferenceContext(
                @NotNull BindingTrace trace,
                @NotNull JetScope scope,
                boolean preferBlock,
                @NotNull DataFlowInfo dataFlowInfo,
                @NotNull JetType expectedType,
                @NotNull JetType expectedReturnType) {
            this.trace = trace;
            this.typeResolver = new TypeResolver(semanticServices, trace, true);
            this.classDescriptorResolver = semanticServices.getClassDescriptorResolver(trace);
            this.scope = scope;
            this.services = getServices(trace);
            this.preferBlock = preferBlock;
            this.dataFlowInfo = dataFlowInfo;
            this.expectedType = expectedType;
            this.expectedReturnType = expectedReturnType;
            
        }

        public TypeInferenceContext replaceDataFlowInfo(DataFlowInfo newDataFlowInfo) {
            return new TypeInferenceContext(trace, scope, preferBlock, newDataFlowInfo, expectedType, expectedReturnType);
        }
        
        public TypeInferenceContext replaceExpectedType(@Nullable JetType newExpectedType) {
            if (newExpectedType == null) return replaceExpectedType(NO_EXPECTED_TYPE);
            if (expectedType == newExpectedType) return this;
            return new TypeInferenceContext(trace, scope, preferBlock, dataFlowInfo, newExpectedType, expectedReturnType);
        }
        
        public TypeInferenceContext replaceExpectedReturnType(@Nullable JetType newExpectedReturnType) {
            if (newExpectedReturnType == null) return replaceExpectedReturnType(NO_EXPECTED_TYPE);
            if (expectedReturnType == newExpectedReturnType) return this;
            return new TypeInferenceContext(trace, scope, preferBlock, dataFlowInfo, expectedType, newExpectedReturnType);
        }

        public TypeInferenceContext replaceBindingTrace(@NotNull BindingTrace newTrace) {
            if (newTrace == trace) return this;
            return new TypeInferenceContext(newTrace, scope, preferBlock, dataFlowInfo, expectedType, expectedReturnType);
        }
    }

    private class TypeInferrerVisitor extends JetVisitor<JetType, TypeInferenceContext> {

        protected DataFlowInfo resultDataFlowInfo;

        @Nullable
        public DataFlowInfo getResultingDataFlowInfo() {
            return resultDataFlowInfo;
        }

        @Nullable
        public JetType getType(@NotNull JetScope scope, @NotNull JetExpression expression, boolean preferBlock, TypeInferenceContext context) {
            return getType(expression, new TypeInferenceContext(context.trace, scope, preferBlock, context.dataFlowInfo, context.expectedType, context.expectedReturnType));
        }

        private JetType getTypeWithNewDataFlowInfo(JetScope scope, JetExpression expression, boolean preferBlock, @NotNull DataFlowInfo newDataFlowInfo, TypeInferenceContext context) {
            return getType(expression, new TypeInferenceContext(context.trace, scope, preferBlock, newDataFlowInfo, context.expectedType, context.expectedReturnType));
        }

        @Nullable
        public final JetType getType(@NotNull JetExpression expression, TypeInferenceContext context) {
            if (context.trace.get(BindingContext.PROCESSED, expression)) {
                return context.trace.getBindingContext().get(BindingContext.EXPRESSION_TYPE, expression);
            }
            JetType result;
            try {
                result = expression.visit(this, context);
                // Some recursive definitions (object expressions) must put their types in the cache manually:
                if ((boolean) context.trace.get(BindingContext.PROCESSED, expression)) {
                    return context.trace.getBindingContext().get(BindingContext.EXPRESSION_TYPE, expression);
                }

                if (result instanceof DeferredType) {
                    result = ((DeferredType) result).getActualType();
                }
                if (result != null) {
                    context.trace.record(BindingContext.EXPRESSION_TYPE, expression, result);
                    if (JetStandardClasses.isNothing(result) && !result.isNullable()) {
                        markDominatedExpressionsAsUnreachable(expression, context);
                    }
                }
            }
            catch (ReenteringLazyValueComputationException e) {
                context.trace.getErrorHandler().genericError(expression.getNode(), "Type inference has run into a recursive problem"); // TODO : message
                result = null;
            }

            if (!(boolean) context.trace.get(BindingContext.PROCESSED, expression)) {
                context.trace.record(BindingContext.RESOLUTION_SCOPE, expression, context.scope);
            }
            context.trace.record(BindingContext.PROCESSED, expression);
            return result;
        }

        public void resetResult() {
//            result = null;
            resultDataFlowInfo = null;
//            resultScope = null;
        }

////////////////////////////////////////////////////////////////////////////////////////////////////////////////////////

        private void markDominatedExpressionsAsUnreachable(JetExpression expression, TypeInferenceContext context) {
            List<JetElement> dominated = new ArrayList<JetElement>();
            flowInformationProvider.collectDominatedExpressions(expression, dominated);
            Set<JetElement> rootExpressions = JetPsiUtil.findRootExpressions(dominated);
            for (JetElement rootExpression : rootExpressions) {
                context.trace.getErrorHandler().genericError(rootExpression.getNode(),
                        "This code is unreachable, because '" + expression.getText() + "' never terminates normally");
            }
        }

        @Nullable
        private JetType getBlockReturnedType(@NotNull JetScope outerScope, @NotNull JetBlockExpression expression, TypeInferenceContext context) {
            List<JetElement> block = expression.getStatements();
            if (block.isEmpty()) {
                return context.services.checkType(JetStandardClasses.getUnitType(), expression, context);
            }

            DeclarationDescriptor containingDescriptor = outerScope.getContainingDeclaration();
            WritableScope scope = new WritableScopeImpl(outerScope, containingDescriptor, context.trace.getErrorHandler()).setDebugName("getBlockReturnedType");
            return context.services.getBlockReturnedTypeWithWritableScope(scope, block, context);
        }

////////////////////////////////////////////////////////////////////////////////////////////////////////////////////////

        @Override
        public JetType visitSimpleNameExpression(JetSimpleNameExpression expression, TypeInferenceContext context) {
            // TODO : other members
            // TODO : type substitutions???
            String referencedName = expression.getReferencedName();
            if (expression.getReferencedNameElementType() == JetTokens.FIELD_IDENTIFIER
                    && referencedName != null) {
                PropertyDescriptor property = context.scope.getPropertyByFieldReference(referencedName);
                if (property == null) {
                    context.trace.getErrorHandler().unresolvedReference(expression);
                }
                else {
                    context.trace.record(BindingContext.REFERENCE_TARGET, expression, property);
                    return context.services.checkEnrichedType(property.getOutType(), expression, context);
                }
            }
            else {
                assert JetTokens.IDENTIFIER == expression.getReferencedNameElementType();
                if (referencedName != null) {
                    VariableDescriptor variable = context.scope.getVariable(referencedName);
                    if (variable != null) {
                        context.trace.record(BindingContext.REFERENCE_TARGET, expression, variable);
                        JetType result = variable.getOutType();
                        if (result == null) {
                            context.trace.getErrorHandler().genericError(expression.getNode(), "This variable is not readable in this context");
                        }
                        return context.services.checkEnrichedType(result, expression, context);
                    }
                    else {
                        ClassifierDescriptor classifier = context.scope.getClassifier(referencedName);
                        if (classifier != null) {
                            JetType classObjectType = classifier.getClassObjectType();
                            JetType result = null;
                            if (classObjectType != null && (isNamespacePosition() || classifier.isClassObjectAValue())) {
                                result = classObjectType;
                            }
                            else {
                                context.trace.getErrorHandler().genericError(expression.getNode(), "Classifier " + classifier.getName() +  " does not have a class object");
                            }
                            context.trace.record(BindingContext.REFERENCE_TARGET, expression, classifier);
                            return context.services.checkEnrichedType(result, expression, context);
                        }
                        else {
                            JetType[] result = new JetType[1];
                            if (furtherNameLookup(expression, referencedName, result, context)) {
                                return context.services.checkEnrichedType(result[0], expression, context);
                            }
                            
                        }
                    }
                    context.trace.getErrorHandler().unresolvedReference(expression);
                }
            }
            return null;
        }

        public boolean isNamespacePosition() {
            return false;
        }
        
        protected boolean furtherNameLookup(@NotNull JetSimpleNameExpression expression, @NotNull String referencedName, @NotNull JetType[] result, TypeInferenceContext context) {
            NamespaceType namespaceType = lookupNamespaceType(expression, referencedName, context);
            if (namespaceType != null) {
                context.trace.getErrorHandler().genericError(expression.getNode(), "Expression expected, but a namespace name found");
                return true;
            }
            return false;
        }

        @Nullable
        protected NamespaceType lookupNamespaceType(@NotNull JetSimpleNameExpression expression, @NotNull String referencedName, TypeInferenceContext context) {
            NamespaceDescriptor namespace = context.scope.getNamespace(referencedName);
            if (namespace == null) {
                return null;
            }
            context.trace.record(BindingContext.REFERENCE_TARGET, expression, namespace);
            return namespace.getNamespaceType();
        }

        @Override
        public JetType visitObjectLiteralExpression(final JetObjectLiteralExpression expression, final TypeInferenceContext context) {
            final JetType[] result = new JetType[1];
            BindingTraceAdapter.RecordHandler<PsiElement, DeclarationDescriptor> handler = new BindingTraceAdapter.RecordHandler<PsiElement, DeclarationDescriptor>() {

                @Override
                public void handleRecord(WritableSlice<PsiElement, DeclarationDescriptor> slice, PsiElement declaration, final DeclarationDescriptor descriptor) {
                    if (declaration == expression.getObjectDeclaration()) {
                        JetType defaultType = new DeferredType(new LazyValue<JetType>() {
                            @Override
                            protected JetType compute() {
                                return ((ClassDescriptor) descriptor).getDefaultType();
                            }
                        });
                        result[0] = defaultType;
                        if (!context.trace.get(BindingContext.PROCESSED, expression)) {
                            context.trace.record(BindingContext.EXPRESSION_TYPE, expression, defaultType);
                            context.trace.record(BindingContext.PROCESSED, expression);
                        }
                    }
                }
            };
            BindingTraceAdapter traceAdapter = new BindingTraceAdapter(context.trace);
            for (WritableSlice slice : BindingContext.DECLARATIONS_TO_DESCRIPTORS) {
                //noinspection unchecked
                traceAdapter.addHandler(slice, handler);
            }
            TopDownAnalyzer topDownAnalyzer = new TopDownAnalyzer(semanticServices, traceAdapter);
            topDownAnalyzer.processObject(context.scope, context.scope.getContainingDeclaration(), expression.getObjectDeclaration());
            return context.services.checkType(result[0], expression, context);
        }

        @Override
        public JetType visitFunctionLiteralExpression(JetFunctionLiteralExpression expression, TypeInferenceContext context) {
            JetFunctionLiteral functionLiteral = expression.getFunctionLiteral();
            if (context.preferBlock && !functionLiteral.hasParameterSpecification()) {
                context.trace.record(BindingContext.BLOCK, expression);
                return context.services.checkType(getBlockReturnedType(context.scope, functionLiteral.getBodyExpression(), context), expression, context);
            }

            JetTypeReference receiverTypeRef = functionLiteral.getReceiverTypeRef();
            final JetType receiverType;
            if (receiverTypeRef != null) {
                receiverType = context.typeResolver.resolveType(context.scope, receiverTypeRef);
            } else {
                receiverType = context.scope.getThisType();
            }

            FunctionDescriptorImpl functionDescriptor = new FunctionDescriptorImpl(
                    context.scope.getContainingDeclaration(), Collections.<AnnotationDescriptor>emptyList(), "<anonymous>");

            List<JetType> parameterTypes = new ArrayList<JetType>();
            List<ValueParameterDescriptor> valueParameterDescriptors = Lists.newArrayList();
            List<JetParameter> parameters = functionLiteral.getValueParameters();
            for (int i = 0, parametersSize = parameters.size(); i < parametersSize; i++) {
                JetParameter parameter = parameters.get(i);
                JetTypeReference typeReference = parameter.getTypeReference();

                JetType type;
                if (typeReference != null) {
                    type = context.typeResolver.resolveType(context.scope, typeReference);
                }
                else {
                    context.trace.getErrorHandler().genericError(parameter.getNode(), "Type inference for parameters is not implemented yet");
                    type = ErrorUtils.createErrorType("Not inferred");
                }
                ValueParameterDescriptor valueParameterDescriptor = context.classDescriptorResolver.resolveValueParameterDescriptor(functionDescriptor, parameter, i, type);
                parameterTypes.add(valueParameterDescriptor.getOutType());
                valueParameterDescriptors.add(valueParameterDescriptor);
            }

            JetType effectiveReceiverType = receiverTypeRef == null ? null : receiverType;
            functionDescriptor.initialize(effectiveReceiverType, Collections.<TypeParameterDescriptor>emptyList(), valueParameterDescriptors, null);
            context.trace.record(BindingContext.FUNCTION, expression, functionDescriptor);

            JetType returnType = NO_EXPECTED_TYPE;
            JetScope functionInnerScope = FunctionDescriptorUtil.getFunctionInnerScope(context.scope, functionDescriptor, context.trace);
            JetTypeReference returnTypeRef = functionLiteral.getReturnTypeRef();
            if (returnTypeRef != null) {
                returnType = context.typeResolver.resolveType(context.scope, returnTypeRef);
                context.services.checkFunctionReturnType(functionInnerScope, expression, returnType, context.dataFlowInfo);
            }
            else {
                if (context.expectedType != NO_EXPECTED_TYPE && JetStandardClasses.isFunctionType(context.expectedType)) {
                    returnType = JetStandardClasses.getReturnType(context.expectedType);
                }
                returnType = getBlockReturnedType(functionInnerScope, functionLiteral.getBodyExpression(), context.replaceExpectedType(returnType));
            }
            JetType safeReturnType = returnType == null ? ErrorUtils.createErrorType("<return type>") : returnType;
            functionDescriptor.setReturnType(safeReturnType);


            return context.services.checkType(JetStandardClasses.getFunctionType(Collections.<AnnotationDescriptor>emptyList(), effectiveReceiverType, parameterTypes, safeReturnType), expression, context);
        }

        @Override
        public JetType visitParenthesizedExpression(JetParenthesizedExpression expression, TypeInferenceContext context) {
            return context.services.checkType(getType(context.scope, expression.getExpression(), false, context), expression, context);
        }

        @Override
        public JetType visitConstantExpression(JetConstantExpression expression, TypeInferenceContext context) {
            ASTNode node = expression.getNode();
            IElementType elementType = node.getElementType();
            String text = node.getText();
            JetStandardLibrary standardLibrary = semanticServices.getStandardLibrary();
            CompileTimeConstantResolver compileTimeConstantResolver = context.services.compileTimeConstantResolver;

            CompileTimeConstant<?> value;
            if (elementType == JetNodeTypes.INTEGER_CONSTANT) {
                value = compileTimeConstantResolver.getIntegerValue(text, context.expectedType);
            }
            else if (elementType == JetNodeTypes.FLOAT_CONSTANT) {
                value = compileTimeConstantResolver.getFloatValue(text, context.expectedType);
            }
            else if (elementType == JetNodeTypes.BOOLEAN_CONSTANT) {
                value = compileTimeConstantResolver.getBooleanValue(text, context.expectedType);
            }
            else if (elementType == JetNodeTypes.CHARACTER_CONSTANT) {
                value = compileTimeConstantResolver.getCharValue(text, context.expectedType);
            }
            else if (elementType == JetNodeTypes.RAW_STRING_CONSTANT) {
                value = compileTimeConstantResolver.getRawStringValue(text, context.expectedType);
            }
            else if (elementType == JetNodeTypes.NULL) {
                value = compileTimeConstantResolver.getNullValue(context.expectedType);
            }
            else {
                throw new IllegalArgumentException("Unsupported constant: " + expression);
            }
            if (value instanceof ErrorValue) {
                ErrorValue errorValue = (ErrorValue) value;
                context.trace.getErrorHandler().genericError(node, errorValue.getMessage());
                return null;
            }
            else {
                context.trace.record(BindingContext.COMPILE_TIME_VALUE, expression, value);
                return context.services.checkType(value.getType(standardLibrary), expression, context);
            }
        }

        @Override
        public JetType visitThrowExpression(JetThrowExpression expression, TypeInferenceContext context) {
            JetExpression thrownExpression = expression.getThrownExpression();
            if (thrownExpression != null) {
                JetType type = getType(context.scope, thrownExpression, false, context.replaceExpectedType(NO_EXPECTED_TYPE));
                // TODO : check that it inherits Throwable
            }
            return context.services.checkType(JetStandardClasses.getNothingType(), expression, context);
        }

        @Override
        public JetType visitReturnExpression(JetReturnExpression expression, TypeInferenceContext context) {
            if (context.expectedReturnType == FORBIDDEN) {
                context.trace.getErrorHandler().genericError(expression.getNode(), "'return' is not allowed here");
                return null;
            }
            JetExpression returnedExpression = expression.getReturnedExpression();

            JetType returnedType = JetStandardClasses.getUnitType();
            if (returnedExpression != null) {
                getType(context.scope, returnedExpression, false, context.replaceExpectedType(context.expectedReturnType));
            }
            else {
                if (context.expectedReturnType != NO_EXPECTED_TYPE && !JetStandardClasses.isUnit(context.expectedReturnType)) {
                    context.trace.getErrorHandler().genericError(expression.getNode(), "This function must return a value of type " + context.expectedReturnType);
                }
            }
            return context.services.checkType(JetStandardClasses.getNothingType(), expression, context);
        }

        @Override
        public JetType visitBreakExpression(JetBreakExpression expression, TypeInferenceContext context) {
            return context.services.checkType(JetStandardClasses.getNothingType(), expression, context);
        }

        @Override
        public JetType visitContinueExpression(JetContinueExpression expression, TypeInferenceContext context) {
            return context.services.checkType(JetStandardClasses.getNothingType(), expression, context);
        }

        @Override
        public JetType visitBinaryWithTypeRHSExpression(JetBinaryExpressionWithTypeRHS expression, TypeInferenceContext context) {
            IElementType operationType = expression.getOperationSign().getReferencedNameElementType();
            JetType actualType = getType(context.scope, expression.getLeft(), false, context.replaceExpectedType(NO_EXPECTED_TYPE));
            JetTypeReference right = expression.getRight();
            JetType result = null; 
            if (right != null) {
                JetType targetType = context.typeResolver.resolveType(context.scope, right);
                if (operationType == JetTokens.COLON) {
                    if (actualType != null && !semanticServices.getTypeChecker().isSubtypeOf(actualType, targetType)) {
                        context.trace.getErrorHandler().typeMismatch(expression.getLeft(), targetType, actualType);
                    }
                    result = targetType;
                }
                else if (operationType == JetTokens.AS_KEYWORD) {
                    checkForCastImpossibility(expression, actualType, targetType, context);
                    result = targetType;
                }
                else if (operationType == JetTokens.AS_SAFE) {
                    checkForCastImpossibility(expression, actualType, targetType, context);
                    result = TypeUtils.makeNullable(targetType);
                }
                else {
                    context.trace.getErrorHandler().genericError(expression.getOperationSign().getNode(), "Unsupported binary operation");
                }
            }
            return context.services.checkType(result, expression, context);
        }

        private void checkForCastImpossibility(JetBinaryExpressionWithTypeRHS expression, JetType actualType, JetType targetType, TypeInferenceContext context) {
            if (actualType == null) return;

            JetTypeChecker typeChecker = semanticServices.getTypeChecker();
            if (!typeChecker.isSubtypeOf(targetType, actualType)) {
                if (typeChecker.isSubtypeOf(actualType, targetType)) {
                    context.trace.getErrorHandler().genericWarning(expression.getOperationSign().getNode(), "No cast needed, use ':' instead");
                }
                else {
                    // See JET-58 Make 'as never succeeds' a warning, or even never check for Java (external) types
                    context.trace.getErrorHandler().genericWarning(expression.getOperationSign().getNode(), "This cast can never succeed");
                }
            }
            else {
                if (typeChecker.isSubtypeOf(actualType, targetType)) {
                    context.trace.getErrorHandler().genericWarning(expression.getOperationSign().getNode(), "No cast needed");
                }
            }
        }

        @Override
        public JetType visitTupleExpression(JetTupleExpression expression, TypeInferenceContext context) {
            List<JetExpression> entries = expression.getEntries();
            List<JetType> types = new ArrayList<JetType>();
            for (JetExpression entry : entries) {
                types.add(context.services.safeGetType(context.scope, entry, false, NO_EXPECTED_TYPE)); // TODO
            }
            if (context.expectedType != NO_EXPECTED_TYPE && JetStandardClasses.isTupleType(context.expectedType)) {
                List<JetType> enrichedTypes = context.services.checkArgumentTypes(types, entries, context.expectedType.getArguments(), context);
                if (enrichedTypes != types) {
                    return JetStandardClasses.getTupleType(enrichedTypes);
                }
            }
            // TODO : labels
            return context.services.checkType(JetStandardClasses.getTupleType(types), expression, context);
        }

        @Override
        public JetType visitThisExpression(JetThisExpression expression, TypeInferenceContext context) {
            JetType result = null;
            JetType thisType = null;
            String labelName = expression.getLabelName();
            if (labelName != null) {
                Collection<DeclarationDescriptor> declarationsByLabel = context.scope.getDeclarationsByLabel(labelName);
                int size = declarationsByLabel.size();
                final JetSimpleNameExpression targetLabel = expression.getTargetLabel();
                assert targetLabel != null;
                if (size == 1) {
                    DeclarationDescriptor declarationDescriptor = declarationsByLabel.iterator().next();
                    if (declarationDescriptor instanceof ClassDescriptor) {
                        ClassDescriptor classDescriptor = (ClassDescriptor) declarationDescriptor;
                        thisType = classDescriptor.getDefaultType();
                    }
                    else if (declarationDescriptor instanceof FunctionDescriptor) {
                        FunctionDescriptor functionDescriptor = (FunctionDescriptor) declarationDescriptor;
                        thisType = functionDescriptor.getReceiverType();
                    }
                    else {
                        throw new UnsupportedOperationException(); // TODO
                    }
                    context.trace.record(BindingContext.REFERENCE_TARGET, targetLabel, declarationDescriptor);
                    context.trace.record(BindingContext.REFERENCE_TARGET, expression.getThisReference(), declarationDescriptor);
                }
                else if (size == 0) {
                    // This uses the info written by the control flow processor
                    PsiElement psiElement = BindingContextUtils.resolveToDeclarationPsiElement(context.trace.getBindingContext(), targetLabel);
                    if (psiElement instanceof JetFunctionLiteralExpression) {
                        DeclarationDescriptor declarationDescriptor = context.trace.getBindingContext().get(BindingContext.DECLARATION_TO_DESCRIPTOR, psiElement);
                        if (declarationDescriptor instanceof FunctionDescriptor) {
                            thisType = ((FunctionDescriptor) declarationDescriptor).getReceiverType();
                            if (thisType == null) {
                                thisType = JetStandardClasses.getNothingType();
                            }
                            else {
                                context.trace.record(BindingContext.REFERENCE_TARGET, targetLabel, declarationDescriptor);
                                context.trace.record(BindingContext.REFERENCE_TARGET, expression.getThisReference(), declarationDescriptor);
                            }
                        }
                        else {
                            context.trace.getErrorHandler().unresolvedReference(targetLabel);
                        }
                    }
                    else {
                        context.trace.getErrorHandler().unresolvedReference(targetLabel);
                    }
                }
                else {
                    context.trace.getErrorHandler().genericError(targetLabel.getNode(), "Ambiguous label");
                }
            }
            else {
                thisType = context.scope.getThisType();

                DeclarationDescriptor declarationDescriptorForUnqualifiedThis = context.scope.getDeclarationDescriptorForUnqualifiedThis();
                if (declarationDescriptorForUnqualifiedThis != null) {
                    context.trace.record(BindingContext.REFERENCE_TARGET, expression.getThisReference(), declarationDescriptorForUnqualifiedThis);
                }
            }

            if (thisType != null) {
                if (JetStandardClasses.isNothing(thisType)) {
                    context.trace.getErrorHandler().genericError(expression.getNode(), "'this' is not defined in this context");
                }
                else {
                    JetTypeReference superTypeQualifier = expression.getSuperTypeQualifier();
                    if (superTypeQualifier != null) {
                        JetTypeElement superTypeElement = superTypeQualifier.getTypeElement();
                        // Errors are reported by the parser
                        if (superTypeElement instanceof JetUserType) {
                            JetUserType typeElement = (JetUserType) superTypeElement;

                            ClassifierDescriptor classifierCandidate = context.typeResolver.resolveClass(context.scope, typeElement);
                            if (classifierCandidate instanceof ClassDescriptor) {
                                ClassDescriptor superclass = (ClassDescriptor) classifierCandidate;

                                Collection<? extends JetType> supertypes = thisType.getConstructor().getSupertypes();
                                TypeSubstitutor substitutor = TypeSubstitutor.create(thisType);
                                for (JetType declaredSupertype : supertypes) {
                                    if (declaredSupertype.getConstructor().equals(superclass.getTypeConstructor())) {
                                        result = substitutor.safeSubstitute(declaredSupertype, Variance.INVARIANT);
                                        break;
                                    }
                                }
                                if (result == null) {
                                    context.trace.getErrorHandler().genericError(superTypeElement.getNode(), "Not a superclass");
                                }
                            }
                        }
                    } else {
                        result = thisType;
                    }
                    if (result != null) {
                        context.trace.record(BindingContext.EXPRESSION_TYPE, expression.getThisReference(), result);
                    }
                }
            }
            return context.services.checkType(result, expression, context);
        }

        @Override
        public JetType visitBlockExpression(JetBlockExpression expression, TypeInferenceContext context) {
            return context.services.checkType(getBlockReturnedType(context.scope, expression, context), expression, context);
        }

        @Override
        public JetType visitWhenExpression(final JetWhenExpression expression, TypeInferenceContext contextWithExpectedType) {
            TypeInferenceContext context = contextWithExpectedType.replaceExpectedType(NO_EXPECTED_TYPE);
            // TODO :change scope according to the bound value in the when header
            final JetExpression subjectExpression = expression.getSubjectExpression();

            final JetType subjectType = subjectExpression != null ? context.services.safeGetType(context.scope, subjectExpression, false, NO_EXPECTED_TYPE) : ErrorUtils.createErrorType("Unknown type");
            final VariableDescriptor variableDescriptor = subjectExpression != null ? context.services.getVariableDescriptorFromSimpleName(subjectExpression, context) : null;

            // TODO : exhaustive patterns

            Set<JetType> expressionTypes = Sets.newHashSet();
            for (JetWhenEntry whenEntry : expression.getEntries()) {
                JetWhenCondition[] conditions = whenEntry.getConditions();
                DataFlowInfo newDataFlowInfo;
                WritableScope scopeToExtend;
                if (conditions.length == 1) {
                    scopeToExtend = newWritableScopeImpl(context.scope, context.trace).setDebugName("Scope extended in when entry");
                    newDataFlowInfo = context.dataFlowInfo;
                    JetWhenCondition condition = conditions[0];
                    if (condition != null) {
                        newDataFlowInfo = checkWhenCondition(subjectExpression, subjectType, condition, scopeToExtend, context, variableDescriptor);
                    }
                }
                else {
                    scopeToExtend = newWritableScopeImpl(context.scope, context.trace); // We don't write to this scope
                    newDataFlowInfo = null;
                    for (JetWhenCondition condition : conditions) {
                        DataFlowInfo dataFlowInfo = checkWhenCondition(subjectExpression, subjectType, condition, newWritableScopeImpl(context.scope, context.trace), context, variableDescriptor);
                        if (newDataFlowInfo == null) {
                            newDataFlowInfo = dataFlowInfo;
                        }
                        else {
                            newDataFlowInfo = newDataFlowInfo.or(dataFlowInfo);
                        }
                    }
                    if (newDataFlowInfo == null) {
                        newDataFlowInfo = context.dataFlowInfo;
                    }
                    else {
                        newDataFlowInfo = newDataFlowInfo.and(context.dataFlowInfo);
                    }
                }
                JetExpression bodyExpression = whenEntry.getExpression();
                if (bodyExpression != null) {
                    JetType type = getTypeWithNewDataFlowInfo(scopeToExtend, bodyExpression, true, newDataFlowInfo, contextWithExpectedType);
                    if (type != null) {
                        expressionTypes.add(type);
                    }
                }
            }

            if (!expressionTypes.isEmpty()) {
                return semanticServices.getTypeChecker().commonSupertype(expressionTypes);
            }
            else if (expression.getEntries().isEmpty()) {
                context.trace.getErrorHandler().genericError(expression.getNode(), "Entries required for when-expression"); // TODO : Scope, and maybe this should not an error
            }
            return null;
        }

        private DataFlowInfo checkWhenCondition(@Nullable final JetExpression subjectExpression, final JetType subjectType, JetWhenCondition condition, final WritableScope scopeToExtend, final TypeInferenceContext context, final VariableDescriptor... subjectVariables) {
            final DataFlowInfo[] newDataFlowInfo = new DataFlowInfo[]{context.dataFlowInfo};
            condition.accept(new JetVisitorVoid() {

                @Override
                public void visitWhenConditionCall(JetWhenConditionCall condition) {
                    JetExpression callSuffixExpression = condition.getCallSuffixExpression();
                    JetScope compositeScope = new ScopeWithReceiver(context.scope, subjectType, semanticServices.getTypeChecker());
                    if (callSuffixExpression != null) {
                        JetType selectorReturnType = getType(compositeScope, callSuffixExpression, false, context);
                        ensureBooleanResultWithCustomSubject(callSuffixExpression, selectorReturnType, "This expression", context);
                        context.services.checkNullSafety(subjectType, condition.getOperationTokenNode(), getCalleeFunctionDescriptor(callSuffixExpression, context));
                    }
                }

                @Override
                public void visitWhenConditionInRange(JetWhenConditionInRange condition) {
                    JetExpression rangeExpression = condition.getRangeExpression();
                    if (rangeExpression != null) {
                        assert subjectExpression != null;
                        checkInExpression(condition.getOperationReference(), subjectExpression, rangeExpression, context);
                    }
                }

                @Override
                public void visitWhenConditionIsPattern(JetWhenConditionIsPattern condition) {
                    JetPattern pattern = condition.getPattern();
                    if (pattern != null) {
                        newDataFlowInfo[0] = checkPatternType(pattern, subjectType, scopeToExtend, context, subjectVariables);
                    }
                }

                @Override
                public void visitJetElement(JetElement element) {
                    context.trace.getErrorHandler().genericError(element.getNode(), "Unsupported [JetTypeInferrer] : " + element);
                }
            });
            return newDataFlowInfo[0];
        }

        private DataFlowInfo checkPatternType(@NotNull JetPattern pattern, @NotNull final JetType subjectType, @NotNull final WritableScope scopeToExtend, final TypeInferenceContext context, @NotNull final VariableDescriptor... subjectVariables) {
            final DataFlowInfo[] result = new DataFlowInfo[] {context.dataFlowInfo};
            pattern.accept(new JetVisitorVoid() {
                @Override
                public void visitTypePattern(JetTypePattern typePattern) {
                    JetTypeReference typeReference = typePattern.getTypeReference();
                    if (typeReference != null) {
                        JetType type = context.typeResolver.resolveType(context.scope, typeReference);
                        checkTypeCompatibility(type, subjectType, typePattern);
                        result[0] = context.dataFlowInfo.isInstanceOf(subjectVariables, type);
                    }
                }

                @Override
                public void visitTuplePattern(JetTuplePattern pattern) {
                    List<JetTuplePatternEntry> entries = pattern.getEntries();
                    TypeConstructor typeConstructor = subjectType.getConstructor();
                    if (!JetStandardClasses.getTuple(entries.size()).getTypeConstructor().equals(typeConstructor)
                        || typeConstructor.getParameters().size() != entries.size()) {
                        context.trace.getErrorHandler().genericError(pattern.getNode(), "Type mismatch: subject is of type " + subjectType + " but the pattern is of type Tuple" + entries.size()); // TODO : message
                    }
                    else {
                        for (int i = 0, entriesSize = entries.size(); i < entriesSize; i++) {
                            JetTuplePatternEntry entry = entries.get(i);
                            JetType type = subjectType.getArguments().get(i).getType();

                            // TODO : is a name always allowed, ie for tuple patterns, not decomposer arg lists?
                            ASTNode nameLabelNode = entry.getNameLabelNode();
                            if (nameLabelNode != null) {
                                context.trace.getErrorHandler().genericError(nameLabelNode, "Unsupported [JetTypeInferrer]");
                            }

                            JetPattern entryPattern = entry.getPattern();
                            if (entryPattern != null) {
                                result[0] = result[0].and(checkPatternType(entryPattern, type, scopeToExtend, context));
                            }
                        }
                    }
                }

                @Override
                public void visitDecomposerPattern(JetDecomposerPattern pattern) {
                    JetType selectorReturnType = getSelectorReturnType(subjectType, pattern.getDecomposerExpression(), context);

                    result[0] = checkPatternType(pattern.getArgumentList(), selectorReturnType == null ? ErrorUtils.createErrorType("No type") : selectorReturnType, scopeToExtend, context);
                }

                @Override
                public void visitWildcardPattern(JetWildcardPattern pattern) {
                    // Nothing
                }

                @Override
                public void visitExpressionPattern(JetExpressionPattern pattern) {
                    JetExpression expression = pattern.getExpression();
                    if (expression != null) {
                        JetType type = getType(scopeToExtend, expression, false, context);
                        checkTypeCompatibility(type, subjectType, pattern);
                    }
                }

                @Override
                public void visitBindingPattern(JetBindingPattern pattern) {
                    JetProperty variableDeclaration = pattern.getVariableDeclaration();
                    JetTypeReference propertyTypeRef = variableDeclaration.getPropertyTypeRef();
                    JetType type = propertyTypeRef == null ? subjectType : context.typeResolver.resolveType(context.scope, propertyTypeRef);
                    VariableDescriptor variableDescriptor = context.classDescriptorResolver.resolveLocalVariableDescriptorWithType(context.scope.getContainingDeclaration(), variableDeclaration, type);
                    scopeToExtend.addVariableDescriptor(variableDescriptor);
                    if (propertyTypeRef != null) {
                        if (!semanticServices.getTypeChecker().isSubtypeOf(subjectType, type)) {
                            context.trace.getErrorHandler().genericError(propertyTypeRef.getNode(), type + " must be a supertype of " + subjectType + ". Use 'is' to match against " + type);
                        }
                    }

                    JetWhenCondition condition = pattern.getCondition();
                    if (condition != null) {
                        int oldLength = subjectVariables.length;
                        VariableDescriptor[] newSubjectVariables = new VariableDescriptor[oldLength + 1];
                        System.arraycopy(subjectVariables, 0, newSubjectVariables, 0, oldLength);
                        newSubjectVariables[oldLength] = variableDescriptor;
                        result[0] = checkWhenCondition(null, subjectType, condition, scopeToExtend, context, newSubjectVariables);
                    }
                }

                private void checkTypeCompatibility(@Nullable JetType type, @NotNull JetType subjectType, @NotNull JetElement reportErrorOn) {
                    // TODO : Take auto casts into account?
                    if (type == null) {
                        return;
                    }
                    if (TypeUtils.intersect(semanticServices.getTypeChecker(), Sets.newHashSet(type, subjectType)) == null) {
                        context.trace.getErrorHandler().genericError(reportErrorOn.getNode(), "Incompatible types: " + type + " and " + subjectType); // TODO : message
                    }
                }

                @Override
                public void visitJetElement(JetElement element) {
                    context.trace.getErrorHandler().genericError(element.getNode(), "Unsupported [JetTypeInferrer]");
                }
            });
            return result[0];
        }

        @Override
        public JetType visitTryExpression(JetTryExpression expression, TypeInferenceContext context) {
            JetExpression tryBlock = expression.getTryBlock();
            List<JetCatchClause> catchClauses = expression.getCatchClauses();
            JetFinallySection finallyBlock = expression.getFinallyBlock();
            List<JetType> types = new ArrayList<JetType>();
            for (JetCatchClause catchClause : catchClauses) {
                JetParameter catchParameter = catchClause.getCatchParameter();
                JetExpression catchBody = catchClause.getCatchBody();
                if (catchParameter != null) {
                    VariableDescriptor variableDescriptor = context.classDescriptorResolver.resolveLocalVariableDescriptor(context.scope.getContainingDeclaration(), context.scope, catchParameter);
                    if (catchBody != null) {
                        WritableScope catchScope = newWritableScopeImpl(context.scope, context.trace).setDebugName("Catch scope");
                        catchScope.addVariableDescriptor(variableDescriptor);
                        JetType type = getType(catchScope, catchBody, true, context);
                        if (type != null) {
                            types.add(type);
                        }
                    }
                }
            }
            if (finallyBlock != null) {
                types.clear(); // Do not need the list for the check, but need the code above to typecheck catch bodies
                JetType type = getType(context.scope, finallyBlock.getFinalExpression(), true, context);
                if (type != null) {
                    types.add(type);
                }
            }
            JetType type = getType(context.scope, tryBlock, true, context);
            if (type != null) {
                types.add(type);
            }
            if (types.isEmpty()) {
                return null;
            }
            else {
                return semanticServices.getTypeChecker().commonSupertype(types);
            }
        }

        @Override
        public JetType visitIfExpression(JetIfExpression expression, TypeInferenceContext contextWithExpectedType) {
            TypeInferenceContext context = contextWithExpectedType.replaceExpectedType(NO_EXPECTED_TYPE);
            JetExpression condition = expression.getCondition();
            checkCondition(context.scope, condition, context);

            JetExpression elseBranch = expression.getElse();
            JetExpression thenBranch = expression.getThen();

            WritableScopeImpl thenScope = newWritableScopeImpl(context.scope, context.trace).setDebugName("Then scope");
            DataFlowInfo thenInfo = extractDataFlowInfoFromCondition(condition, true, thenScope, context);
            DataFlowInfo elseInfo = extractDataFlowInfoFromCondition(condition, false, null, context);

            if (elseBranch == null) {
                if (thenBranch != null) {
                    JetType type = getTypeWithNewDataFlowInfo(thenScope, thenBranch, true, thenInfo, context);
                    if (type != null && JetStandardClasses.isNothing(type)) {
                        resultDataFlowInfo = elseInfo;
//                        resultScope = elseScope;
                    }
                    return context.services.checkType(JetStandardClasses.getUnitType(), expression, contextWithExpectedType);
                }
                return null;
            }
            if (thenBranch == null) {
                JetType type = getTypeWithNewDataFlowInfo(context.scope, elseBranch, true, elseInfo, context);
                if (type != null && JetStandardClasses.isNothing(type)) {
                    resultDataFlowInfo = thenInfo;
//                    resultScope = thenScope;
                }
                return context.services.checkType(JetStandardClasses.getUnitType(), expression, contextWithExpectedType);
            }
            JetType thenType = getTypeWithNewDataFlowInfo(thenScope, thenBranch, true, thenInfo, contextWithExpectedType);
            JetType elseType = getTypeWithNewDataFlowInfo(context.scope, elseBranch, true, elseInfo, contextWithExpectedType);

            JetType result;
            if (thenType == null) {
                result = elseType;
            }
            else if (elseType == null) {
                result = thenType;
            }
            else {
                result = semanticServices.getTypeChecker().commonSupertype(Arrays.asList(thenType, elseType));
            }

            boolean jumpInThen = thenType != null && JetStandardClasses.isNothing(thenType);
            boolean jumpInElse = elseType != null && JetStandardClasses.isNothing(elseType);

            if (jumpInThen && !jumpInElse) {
                resultDataFlowInfo = elseInfo;
//                    resultScope = elseScope;
            }
            else if (jumpInElse && !jumpInThen) {
                resultDataFlowInfo = thenInfo;
//                    resultScope = thenScope;
            }
            return result;
        }

        @NotNull
        private DataFlowInfo extractDataFlowInfoFromCondition(@Nullable JetExpression condition, final boolean conditionValue, @Nullable final WritableScope scopeToExtend, final TypeInferenceContext context) {
            if (condition == null) return context.dataFlowInfo;
            final DataFlowInfo[] result = new DataFlowInfo[] {context.dataFlowInfo};
            condition.accept(new JetVisitorVoid() {
                @Override
                public void visitIsExpression(JetIsExpression expression) {
                    if (conditionValue && !expression.isNegated() || !conditionValue && expression.isNegated()) {
                        JetPattern pattern = expression.getPattern();
                        result[0] = patternsToDataFlowInfo.get(pattern);
                        if (scopeToExtend != null) {
                            List<VariableDescriptor> descriptors = patternsToBoundVariableLists.get(pattern);
                            if (descriptors != null) {
                                for (VariableDescriptor variableDescriptor : descriptors) {
                                    scopeToExtend.addVariableDescriptor(variableDescriptor);
                                }
                            }
                        }
                    }
                }

                @Override
                public void visitBinaryExpression(JetBinaryExpression expression) {
                    IElementType operationToken = expression.getOperationToken();
                    if (operationToken == JetTokens.ANDAND || operationToken == JetTokens.OROR) {
                        WritableScope actualScopeToExtend;
                        if (operationToken == JetTokens.ANDAND) {
                            actualScopeToExtend = conditionValue ? scopeToExtend : null;
                        }
                        else {
                            actualScopeToExtend = conditionValue ? null : scopeToExtend;
                        }

                        DataFlowInfo dataFlowInfo = extractDataFlowInfoFromCondition(expression.getLeft(), conditionValue, actualScopeToExtend, context);
                        JetExpression expressionRight = expression.getRight();
                        if (expressionRight != null) {
                            DataFlowInfo rightInfo = extractDataFlowInfoFromCondition(expressionRight, conditionValue, actualScopeToExtend, context);
                            DataFlowInfo.CompositionOperator operator;
                            if (operationToken == JetTokens.ANDAND) {
                                operator = conditionValue ? DataFlowInfo.AND : DataFlowInfo.OR;
                            }
                            else {
                                operator = conditionValue ? DataFlowInfo.OR : DataFlowInfo.AND;
                            }
                            dataFlowInfo = operator.compose(dataFlowInfo, rightInfo);
                        }
                        result[0] = dataFlowInfo;
                    }
                    else if (operationToken == JetTokens.EQEQ
                             || operationToken == JetTokens.EXCLEQ
                             || operationToken == JetTokens.EQEQEQ
                             || operationToken == JetTokens.EXCLEQEQEQ) {
                        JetExpression left = expression.getLeft();
                        JetExpression right = expression.getRight();
                        if (right == null) return;

                        if (!(left instanceof JetSimpleNameExpression)) {
                            JetExpression tmp = left;
                            left = right;
                            right = tmp;

                            if (!(left instanceof JetSimpleNameExpression)) {
                                return;
                            }
                        }

                        VariableDescriptor variableDescriptor = context.services.getVariableDescriptorFromSimpleName(left, context);
                        if (variableDescriptor == null) return;

                        // TODO : validate that DF makes sense for this variable: local, val, internal w/backing field, etc

                        // Comparison to a non-null expression
                        JetType rhsType = context.trace.getBindingContext().get(BindingContext.EXPRESSION_TYPE, right);
                        if (rhsType != null && !rhsType.isNullable()) {
                            extendDataFlowWithNullComparison(operationToken, variableDescriptor, !conditionValue);
                            return;
                        }

                        VariableDescriptor rightVariable = context.services.getVariableDescriptorFromSimpleName(right, context);
                        if (rightVariable != null) {
                            JetType lhsType = context.trace.getBindingContext().get(BindingContext.EXPRESSION_TYPE, left);
                            if (lhsType != null && !lhsType.isNullable()) {
                                extendDataFlowWithNullComparison(operationToken, rightVariable, !conditionValue);
                                return;
                            }
                        }

                        // Comparison to 'null'
                        if (!(right instanceof JetConstantExpression)) {
                            return;
                        }
                        JetConstantExpression constantExpression = (JetConstantExpression) right;
                        if (constantExpression.getNode().getElementType() != JetNodeTypes.NULL) {
                            return;
                        }

                        extendDataFlowWithNullComparison(operationToken, variableDescriptor, conditionValue);
                    }
                }

                private void extendDataFlowWithNullComparison(IElementType operationToken, @NotNull VariableDescriptor variableDescriptor, boolean equalsToNull) {
                    if (operationToken == JetTokens.EQEQ || operationToken == JetTokens.EQEQEQ) {
                        result[0] = context.dataFlowInfo.equalsToNull(variableDescriptor, !equalsToNull);
                    }
                    else if (operationToken == JetTokens.EXCLEQ || operationToken == JetTokens.EXCLEQEQEQ) {
                        result[0] = context.dataFlowInfo.equalsToNull(variableDescriptor, equalsToNull);
                    }
                }

                @Override
                public void visitUnaryExpression(JetUnaryExpression expression) {
                    IElementType operationTokenType = expression.getOperationSign().getReferencedNameElementType();
                    if (operationTokenType == JetTokens.EXCL) {
                        JetExpression baseExpression = expression.getBaseExpression();
                        if (baseExpression != null) {
                            result[0] = extractDataFlowInfoFromCondition(baseExpression, !conditionValue, scopeToExtend, context);
                        }
                    }
                }

                @Override
                public void visitParenthesizedExpression(JetParenthesizedExpression expression) {
                    JetExpression body = expression.getExpression();
                    if (body != null) {
                        body.accept(this);
                    }
                }
            });
            if (result[0] == null) {
                return context.dataFlowInfo;
            }
            return result[0];
        }

        private void checkCondition(@NotNull JetScope scope, @Nullable JetExpression condition, TypeInferenceContext context) {
            if (condition != null) {
                JetType conditionType = getType(scope, condition, false, context);

                if (conditionType != null && !isBoolean(conditionType)) {
                    context.trace.getErrorHandler().genericError(condition.getNode(), "Condition must be of type Boolean, but was of type " + conditionType);
                }
            }
        }

        @Override
        public JetType visitWhileExpression(JetWhileExpression expression, TypeInferenceContext contextWithExpectedType) {
            TypeInferenceContext context = contextWithExpectedType.replaceExpectedType(NO_EXPECTED_TYPE);
            JetExpression condition = expression.getCondition();
            checkCondition(context.scope, condition, context);
            JetExpression body = expression.getBody();
            if (body != null) {
                WritableScopeImpl scopeToExtend = newWritableScopeImpl(context.scope, context.trace).setDebugName("Scope extended in while's condition");
                DataFlowInfo conditionInfo = condition == null ? context.dataFlowInfo : extractDataFlowInfoFromCondition(condition, true, scopeToExtend, context);
                getTypeWithNewDataFlowInfo(scopeToExtend, body, true, conditionInfo, context);
            }
            if (!flowInformationProvider.isBreakable(expression)) {
//                resultScope = newWritableScopeImpl();
                resultDataFlowInfo = extractDataFlowInfoFromCondition(condition, false, null, context);
            }
            return context.services.checkType(JetStandardClasses.getUnitType(), expression, contextWithExpectedType);
        }

        @Override
        public JetType visitDoWhileExpression(JetDoWhileExpression expression, TypeInferenceContext contextWithExpectedType) {
            TypeInferenceContext context = contextWithExpectedType.replaceExpectedType(NO_EXPECTED_TYPE);
            JetExpression body = expression.getBody();
            JetScope conditionScope = context.scope;
            if (body instanceof JetFunctionLiteralExpression) {
                JetFunctionLiteralExpression function = (JetFunctionLiteralExpression) body;
                if (!function.getFunctionLiteral().hasParameterSpecification()) {
                    WritableScope writableScope = newWritableScopeImpl(context.scope, context.trace).setDebugName("do..while body scope");
                    conditionScope = writableScope;
                    context.services.getBlockReturnedTypeWithWritableScope(writableScope, function.getFunctionLiteral().getBodyExpression().getStatements(), context);
                    context.trace.record(BindingContext.BLOCK, function);
                } else {
                    getType(context.scope, body, true, context);
                }
            }
            else if (body != null) {
                WritableScope writableScope = newWritableScopeImpl(context.scope, context.trace).setDebugName("do..while body scope");
                conditionScope = writableScope;
                context.services.getBlockReturnedTypeWithWritableScope(writableScope, Collections.singletonList(body), context);
            }
            JetExpression condition = expression.getCondition();
            checkCondition(conditionScope, condition, context);
            if (!flowInformationProvider.isBreakable(expression)) {
//                resultScope = newWritableScopeImpl();
                resultDataFlowInfo = extractDataFlowInfoFromCondition(condition, false, null, context);
            }
            return context.services.checkType(JetStandardClasses.getUnitType(), expression, contextWithExpectedType);
        }

        protected WritableScopeImpl newWritableScopeImpl(JetScope scope, BindingTrace trace) {
            return new WritableScopeImpl(scope, scope.getContainingDeclaration(), trace.getErrorHandler());
        }

        @Override
        public JetType visitForExpression(JetForExpression expression, TypeInferenceContext contextWithExpectedType) {
            TypeInferenceContext context = contextWithExpectedType.replaceExpectedType(NO_EXPECTED_TYPE);
            JetParameter loopParameter = expression.getLoopParameter();
            JetExpression loopRange = expression.getLoopRange();
            JetType loopRangeType = null;
            if (loopRange != null) {
                loopRangeType = getType(context.scope, loopRange, false, context);
            }
            JetType expectedParameterType = null;
            if (loopRangeType != null) {
                expectedParameterType = checkIterableConvention(loopRangeType, loopRange.getNode(), context);
            }

            WritableScope loopScope = newWritableScopeImpl(context.scope, context.trace).setDebugName("Scope with for-loop index");

            if (loopParameter != null) {
                JetTypeReference typeReference = loopParameter.getTypeReference();
                VariableDescriptor variableDescriptor;
                if (typeReference != null) {
                    variableDescriptor = context.classDescriptorResolver.resolveLocalVariableDescriptor(context.scope.getContainingDeclaration(), context.scope, loopParameter);
                    JetType actualParameterType = variableDescriptor.getOutType();
                    if (expectedParameterType != null &&
                            actualParameterType != null &&
                            !semanticServices.getTypeChecker().isSubtypeOf(expectedParameterType, actualParameterType)) {
                        context.trace.getErrorHandler().genericError(typeReference.getNode(), "The loop iterates over values of type " + expectedParameterType + " but the parameter is declared to be " + actualParameterType);
                    }
                }
                else {
                    if (expectedParameterType == null) {
                        expectedParameterType = ErrorUtils.createErrorType("Error");
                    }
                    variableDescriptor = context.classDescriptorResolver.resolveLocalVariableDescriptor(context.scope.getContainingDeclaration(), loopParameter, expectedParameterType);
                }
                loopScope.addVariableDescriptor(variableDescriptor);
            }

            JetExpression body = expression.getBody();
            if (body != null) {
                getType(loopScope, body, true, context); // TODO
            }

            return context.services.checkType(JetStandardClasses.getUnitType(), expression, contextWithExpectedType);
        }

        @Nullable
        private JetType checkIterableConvention(@NotNull JetType type, @NotNull ASTNode reportErrorsOn, TypeInferenceContext context) {
            OverloadResolutionResult iteratorResolutionResult = context.services.resolveNoParametersFunction(type, context.scope, "iterator");
            if (iteratorResolutionResult.isSuccess()) {
                JetType iteratorType = iteratorResolutionResult.getFunctionDescriptor().getReturnType();
                boolean hasNextFunctionSupported = checkHasNextFunctionSupport(reportErrorsOn, iteratorType, context);
                boolean hasNextPropertySupported = checkHasNextPropertySupport(reportErrorsOn, iteratorType, context);
                if (hasNextFunctionSupported && hasNextPropertySupported && !ErrorUtils.isErrorType(iteratorType)) {
                    // TODO : overload resolution rules impose priorities here???
                    context.trace.getErrorHandler().genericError(reportErrorsOn, "An ambiguity between 'iterator().hasNext()' function and 'iterator().hasNext()' property");
                }
                else if (!hasNextFunctionSupported && !hasNextPropertySupported) {
                    context.trace.getErrorHandler().genericError(reportErrorsOn, "Loop range must have an 'iterator().hasNext()' function or an 'iterator().hasNext' property");
                }

                OverloadResolutionResult nextResolutionResult = context.services.resolveNoParametersFunction(iteratorType, context.scope, "next");
                if (nextResolutionResult.isAmbiguity()) {
                    context.trace.getErrorHandler().genericError(reportErrorsOn, "Method 'iterator().next()' is ambiguous for this expression");
                } else if (nextResolutionResult.isNothing()) {
                    context.trace.getErrorHandler().genericError(reportErrorsOn, "Loop range must have an 'iterator().next()' method");
                } else {
                    return nextResolutionResult.getFunctionDescriptor().getReturnType();
                }
            }
            else {
                String errorMessage = "For-loop range must have an iterator() method";
                if (iteratorResolutionResult.isAmbiguity()) {
                    errorMessage = "Method 'iterator()' is ambiguous for this expression";
                }
                context.trace.getErrorHandler().genericError(reportErrorsOn, errorMessage);
            }
            return null;
        }

        private boolean checkHasNextFunctionSupport(@NotNull ASTNode reportErrorsOn, @NotNull JetType iteratorType, TypeInferenceContext context) {
            OverloadResolutionResult hasNextResolutionResult = context.services.resolveNoParametersFunction(iteratorType, context.scope, "hasNext");
            if (hasNextResolutionResult.isAmbiguity()) {
                context.trace.getErrorHandler().genericError(reportErrorsOn, "Method 'iterator().hasNext()' is ambiguous for this expression");
            } else if (hasNextResolutionResult.isNothing()) {
                return false;
            } else {
                JetType hasNextReturnType = hasNextResolutionResult.getFunctionDescriptor().getReturnType();
                if (!isBoolean(hasNextReturnType)) {
                    context.trace.getErrorHandler().genericError(reportErrorsOn, "The 'iterator().hasNext()' method of the loop range must return Boolean, but returns " + hasNextReturnType);
                }
            }
            return true;
        }

        private boolean checkHasNextPropertySupport(@NotNull ASTNode reportErrorsOn, @NotNull JetType iteratorType, TypeInferenceContext context) {
            VariableDescriptor hasNextProperty = iteratorType.getMemberScope().getVariable("hasNext");
            // TODO :extension properties
            if (hasNextProperty == null) {
                return false;
            } else {
                JetType hasNextReturnType = hasNextProperty.getOutType();
                if (hasNextReturnType == null) {
                    // TODO : accessibility
                    context.trace.getErrorHandler().genericError(reportErrorsOn, "The 'iterator().hasNext' property of the loop range must be readable");
                }
                else if (!isBoolean(hasNextReturnType)) {
                    context.trace.getErrorHandler().genericError(reportErrorsOn, "The 'iterator().hasNext' property of the loop range must return Boolean, but returns " + hasNextReturnType);
                }
            }
            return true;
        }

//        @Override
//        public void visitNewExpression(JetNewExpression expression) {
//            // TODO : type argument inference
//            JetTypeReference typeReference = expression.getTypeReference();
//            if (typeReference != null) {
//                result = checkTypeInitializerCall(scope, typeReference, expression);
//            }
//        }

//        private void resolveCallWithExplicitName(@NotNull JetScope scope, JetExpression receiver, String functionName, List<JetType> resolvedTypeArguments, List<ValueArgumentPsi> valueArguments) {
//
//            boolean someNamed = false;
//            boolean allNamed = true;
//            for (ValueArgumentPsi valueArgument : valueArguments) {
//                if (valueArgument.isNamed()) {
//                    context.trace.getErrorHandler().genericError(valueArgument.asElement().getNode(), "Named arguments are not supported");
//                    someNamed = true;
//                }
//                else {
//                    allNamed = false;
//                }
//            }
//            if (someNamed) {
//                return; // TODO
//            }
//            if (someNamed && !allNamed) {
//                // TODO function literals outside parentheses
//            }
//
//            ErrorHandlerWithRegions errorHandler = context.trace.getErrorHandler();
//
//            // 1. resolve 'receiver' in 'scope' with expected type 'NO_EXPECTED_TYPE'
//            errorHandler.openRegion();
//            JetType receiverType = JetTypeInferrer.this.getType(scope, receiver, false, NO_EXPECTED_TYPE);
//            // for each applicable function in 'receiverType'
//            Set<FunctionDescriptor> allFunctions = receiverType.getMemberScope().getFunctionGroup(functionName).getFunctionDescriptors();
//            Map<FunctionDescriptor, List<JetType>> applicableFunctions = Maps.newHashMap();
//            int typeArgCount = resolvedTypeArguments.size();
//            int valueArgCount = valueArguments.size();
//            for (FunctionDescriptor functionDescriptor : allFunctions) {
//                if (typeArgCount == 0 || functionDescriptor.getTypeParameters().size() == typeArgCount) {
//                    if (FunctionDescriptorUtil.getMinimumArity(functionDescriptor) <= valueArgCount &&
//                            valueArgCount <= FunctionDescriptorUtil.getMaximumArity(functionDescriptor)) {
//                        //   get expected types for value parameters
//                        if (typeArgCount > 0) {
//                            FunctionDescriptor substitutedFunctionDescriptor = FunctionDescriptorUtil.substituteFunctionDescriptor(resolvedTypeArguments, functionDescriptor);
//                        }
//                        else {
//                            FunctionDescriptor substitutedFunctionDescriptor = FunctionDescriptorUtil.substituteFunctionDescriptor(TypeUtils.getDefaultTypes(functionDescriptor.getTypeParameters()), functionDescriptor);
//                            List<JetType> valueArgumentTypes = getArgumentTypes(substitutedFunctionDescriptor, valueArguments);
//                            if (valueArgumentTypes == null) {
//                                Map<TypeConstructor, TypeProjection> noExpectedTypes = Maps.newHashMap();
//                                for (TypeParameterDescriptor typeParameterDescriptor : functionDescriptor.getTypeParameters()) {
//                                    noExpectedTypes.put(typeParameterDescriptor.getTypeConstructor(), new TypeProjection(NO_EXPECTED_TYPE));
//                                }
//                                substitutedFunctionDescriptor = functionDescriptor.substitute(TypeSubstitutor.create(noExpectedTypes));
//                                valueArgumentTypes = getArgumentTypes(substitutedFunctionDescriptor, valueArguments);
//                            }
//                            if (valueArgumentTypes != null) {
//                                List<JetType> typeArguments = solveConstraintSystem(functionDescriptor, valueArgumentTypes, expectedReturnType);
//                                if (typeArguments != null) {
//                                    applicableFunctions.put(functionDescriptor, typeArguments);
//                                }
//                            }
//                        }
//                        //   type-check the parameters
//                        // if something was found (one or many options
//                        errorHandler.closeAndCommitCurrentRegion();
//                        // otherwise
//                        errorHandler.closeAndReturnCurrentRegion();
//
//                    }
//                }
//            }
//            //   get expected types for value parameters
//            //   type-check the parameters
//            // if something was found (one or many options
//            errorHandler.closeAndCommitCurrentRegion();
//            // otherwise
//            errorHandler.closeAndReturnCurrentRegion();
//
//        }

        @Override
        public JetType visitHashQualifiedExpression(JetHashQualifiedExpression expression, TypeInferenceContext context) {
            context.trace.getErrorHandler().genericError(expression.getOperationTokenNode(), "Unsupported");
            return null;
        }

        @Override
        public JetType visitQualifiedExpression(JetQualifiedExpression expression, TypeInferenceContext contextWithExpectedType) {
            TypeInferenceContext context = contextWithExpectedType.replaceExpectedType(NO_EXPECTED_TYPE);
            // TODO : functions as values
            JetExpression selectorExpression = expression.getSelectorExpression();
            JetExpression receiverExpression = expression.getReceiverExpression();
            JetType receiverType = context.services.typeInferrerVisitorWithNamespaces.getType(receiverExpression, new TypeInferenceContext(context.trace, context.scope, false, context.dataFlowInfo, NO_EXPECTED_TYPE, NO_EXPECTED_TYPE));
            if (receiverType == null) return null;

            // Clean resolution: no autocasts
            TemporaryBindingTrace cleanResolutionTrace = new TemporaryBindingTrace(context.trace.getBindingContext());
            TypeInferenceContext cleanResolutionContext = context.replaceBindingTrace(cleanResolutionTrace);
//            ErrorHandler errorHandler = context.trace.getErrorHandler();
//            errorHandler.openRegion();
            JetType selectorReturnType = getSelectorReturnType(receiverType, selectorExpression, cleanResolutionContext);

            //TODO move further
            if (expression.getOperationSign() == JetTokens.SAFE_ACCESS) {
                if (selectorReturnType != null && !selectorReturnType.isNullable() && !JetStandardClasses.isUnit(selectorReturnType)) {
                    selectorReturnType = TypeUtils.makeNullable(selectorReturnType);
                }
            }
            if (selectorReturnType != null) {
                cleanResolutionTrace.addAllMyDataTo(context.trace);
            }
            else {
                VariableDescriptor variableDescriptor = cleanResolutionContext.services.getVariableDescriptorFromSimpleName(receiverExpression, context);
                boolean somethingFound = false;
                if (variableDescriptor != null) {
                    List<JetType> possibleTypes = Lists.newArrayList(context.dataFlowInfo.getPossibleTypes(variableDescriptor));
                    Collections.reverse(possibleTypes);

                    TemporaryBindingTrace autocastResolutionTrace = new TemporaryBindingTrace(context.trace.getBindingContext());
                    TypeInferenceContext autocastResolutionContext = context.replaceBindingTrace(autocastResolutionTrace);
                    for (JetType possibleType : possibleTypes) {
                        selectorReturnType = getSelectorReturnType(possibleType, selectorExpression, autocastResolutionContext);
                        if (selectorReturnType != null) {
<<<<<<< HEAD
                            regionToCommit = errorHandler.closeAndReturnCurrentRegion();
                            context.trace.recordAutoCast(receiverExpression, possibleType, variableDescriptor);
=======
                            autocastResolutionTrace.record(BindingContext.AUTOCAST, receiverExpression, possibleType);
                            autocastResolutionTrace.addAllMyDataTo(context.trace);
                            somethingFound = true;
>>>>>>> b3b8a23f
                            break;
                        }
                        else {
                            autocastResolutionTrace = new TemporaryBindingTrace(context.trace.getBindingContext());
                            autocastResolutionContext = context.replaceBindingTrace(autocastResolutionTrace);
                        }
                    }
                }
                if (!somethingFound) {
                    cleanResolutionTrace.addAllMyDataTo(context.trace);
                }
            }

            JetType result;
            if (expression.getOperationSign() == JetTokens.QUEST) {
                if (selectorReturnType != null && !isBoolean(selectorReturnType) && selectorExpression != null) {
                    // TODO : more comprehensible error message
                    context.trace.getErrorHandler().typeMismatch(selectorExpression, semanticServices.getStandardLibrary().getBooleanType(), selectorReturnType);
                }
                result = TypeUtils.makeNullable(receiverType);
            }
            else {
                result = selectorReturnType;
            }
            if (selectorExpression != null && result != null) {
                context.trace.record(BindingContext.EXPRESSION_TYPE, selectorExpression, result);
            }
            if (selectorReturnType != null) {
                // TODO : extensions to 'Any?'
                if (selectorExpression != null) {
                    receiverType = context.services.enrichOutType(receiverExpression, receiverType, context);

                    context.services.checkNullSafety(receiverType, expression.getOperationTokenNode(), getCalleeFunctionDescriptor(selectorExpression, context));
                }
            }
            return context.services.checkType(result, expression, contextWithExpectedType);
        }


        @NotNull
        private FunctionDescriptor getCalleeFunctionDescriptor(@NotNull JetExpression selectorExpression, final TypeInferenceContext context) {
            final FunctionDescriptor[] result = new FunctionDescriptor[1];
            selectorExpression.accept(new JetVisitorVoid() {
                @Override
                public void visitCallExpression(JetCallExpression callExpression) {
                    JetExpression calleeExpression = callExpression.getCalleeExpression();
                    if (calleeExpression != null) {
                        calleeExpression.accept(this);
                    }
                }

                @Override
                public void visitReferenceExpression(JetReferenceExpression referenceExpression) {
                    DeclarationDescriptor declarationDescriptor = context.trace.getBindingContext().get(BindingContext.REFERENCE_TARGET, referenceExpression);
                    if (declarationDescriptor instanceof FunctionDescriptor) {
                        result[0] = (FunctionDescriptor) declarationDescriptor;
                    }
                }

                @Override
                public void visitArrayAccessExpression(JetArrayAccessExpression expression) {
                    expression.getArrayExpression().accept(this);
                }

                @Override
                public void visitBinaryExpression(JetBinaryExpression expression) {
                    expression.getLeft().accept(this);
                }

                @Override
                public void visitQualifiedExpression(JetQualifiedExpression expression) {
                    expression.getReceiverExpression().accept(this);
                }

                @Override
                public void visitJetElement(JetElement element) {
                    context.trace.getErrorHandler().genericError(element.getNode(), "Unsupported [getCalleeFunctionDescriptor]: " + element);
                }
            });
            if (result[0] == null) {
                result[0] = ErrorUtils.createErrorFunction(0, Collections.<JetType>emptyList());
            }
            return result[0];
        }

        private JetType getCallExpressionType(@Nullable JetType receiverType, @NotNull JetCallExpression callExpression, TypeInferenceContext context) {
            JetExpression calleeExpression = callExpression.getCalleeExpression();
            if (calleeExpression == null) {
                return null;
            }
            OverloadDomain overloadDomain = context.services.getOverloadDomain(receiverType, context.scope, calleeExpression, callExpression.getValueArgumentList());
            return context.services.resolveCall(context.scope, overloadDomain, callExpression);
        }

        private JetType getSelectorReturnType(JetType receiverType, JetExpression selectorExpression, TypeInferenceContext context) {
            if (selectorExpression instanceof JetCallExpression) {
                return getCallExpressionType(receiverType, (JetCallExpression) selectorExpression, context);
            }
            else if (selectorExpression instanceof JetSimpleNameExpression) {
                JetScope compositeScope = new ScopeWithReceiver(context.scope, receiverType, semanticServices.getTypeChecker());
                return getType(compositeScope, selectorExpression, false, context);
            }
            else if (selectorExpression != null) {
                // TODO : not a simple name -> resolve in scope, expect property type or a function type
                context.trace.getErrorHandler().genericError(selectorExpression.getNode(), "Unsupported selector element type: " + selectorExpression);
            }
            return null;
        }

        @Override
        public JetType visitCallExpression(JetCallExpression expression, TypeInferenceContext context) {
//            return context.services.checkType(context.services.resolveCall(context.scope, expression, context.expectedType), expression, context);
            return context.services.checkType(getCallExpressionType(null, expression, context), expression, context);
        }

        @Override
        public JetType visitIsExpression(JetIsExpression expression, TypeInferenceContext contextWithExpectedType) {
            TypeInferenceContext context = contextWithExpectedType.replaceExpectedType(NO_EXPECTED_TYPE);
            JetType knownType = getType(context.scope, expression.getLeftHandSide(), false, context);
            JetPattern pattern = expression.getPattern();
            if (pattern != null && knownType != null) {
                WritableScopeImpl scopeToExtend = newWritableScopeImpl(context.scope, context.trace).setDebugName("Scope extended in 'is'");
                DataFlowInfo newDataFlowInfo = checkPatternType(pattern, knownType, scopeToExtend, context, context.services.getVariableDescriptorFromSimpleName(expression.getLeftHandSide(), context));
                patternsToDataFlowInfo.put(pattern, newDataFlowInfo);
                patternsToBoundVariableLists.put(pattern, scopeToExtend.getDeclaredVariables());
            }
            return context.services.checkType(semanticServices.getStandardLibrary().getBooleanType(), expression, contextWithExpectedType);
        }

        @Override
        public JetType visitUnaryExpression(JetUnaryExpression expression, TypeInferenceContext context) {
            JetExpression baseExpression = expression.getBaseExpression();
            if (baseExpression == null) return null;
            JetSimpleNameExpression operationSign = expression.getOperationSign();
            if (JetTokens.LABELS.contains(operationSign.getReferencedNameElementType())) {
                // TODO : Some processing for the label?
                return context.services.checkType(getType(baseExpression, context.replaceExpectedReturnType(context.expectedType)), expression, context);
            }
            IElementType operationType = operationSign.getReferencedNameElementType();
            String name = unaryOperationNames.get(operationType);
            if (name == null) {
                context.trace.getErrorHandler().genericError(operationSign.getNode(), "Unknown unary operation");
                return null;
            }
            JetType receiverType = getType(context.scope, baseExpression, false, context.replaceExpectedType(NO_EXPECTED_TYPE));
            if (receiverType == null) return null;
            FunctionDescriptor functionDescriptor = context.services.lookupFunction(context.scope, expression.getOperationSign(), name, receiverType, Collections.<JetType>emptyList(), true);
            if (functionDescriptor == null) return null;
            JetType returnType = functionDescriptor.getReturnType();
            JetType result;
            if (operationType == JetTokens.PLUSPLUS || operationType == JetTokens.MINUSMINUS) {
                if (semanticServices.getTypeChecker().isSubtypeOf(returnType, JetStandardClasses.getUnitType())) {
                    result = JetStandardClasses.getUnitType();
                }
                else {
                    if (!semanticServices.getTypeChecker().isSubtypeOf(returnType, receiverType)) {
                        context.trace.getErrorHandler().genericError(operationSign.getNode(), name + " must return " + receiverType + " but returns " + returnType);
                    }
                    else {
                        context.trace.record(BindingContext.VARIABLE_REASSIGNMENT, expression);
                    }
                    // TODO : Maybe returnType?
                    result = receiverType;
                }
            }
            else {
                result = returnType;
            }
            return context.services.checkType(result, expression, context);
        }

        @Override
        public JetType visitBinaryExpression(JetBinaryExpression expression, TypeInferenceContext contextWithExpectedType) {
            TypeInferenceContext context = contextWithExpectedType.replaceExpectedType(NO_EXPECTED_TYPE);
            JetSimpleNameExpression operationSign = expression.getOperationReference();

            JetExpression left = expression.getLeft();
            JetExpression right = expression.getRight();

            JetType result = null;
            IElementType operationType = operationSign.getReferencedNameElementType();
            if (operationType == JetTokens.IDENTIFIER) {
                String referencedName = operationSign.getReferencedName();
                if (referencedName != null) {
                    result = getTypeForBinaryCall(expression, referencedName, context.scope, true, context);
                }
            }
            else if (binaryOperationNames.containsKey(operationType)) {
                result = getTypeForBinaryCall(expression, binaryOperationNames.get(operationType), context.scope, true, context);
            }
            else if (operationType == JetTokens.EQ) {
                result = visitAssignment(expression, context);
            }
            else if (assignmentOperationNames.containsKey(operationType)) {
                result = visitAssignmentOperation(expression, context);
            }
            else if (comparisonOperations.contains(operationType)) {
                JetType compareToReturnType = getTypeForBinaryCall(expression, "compareTo", context.scope, true, context);
                if (compareToReturnType != null) {
                    TypeConstructor constructor = compareToReturnType.getConstructor();
                    JetStandardLibrary standardLibrary = semanticServices.getStandardLibrary();
                    TypeConstructor intTypeConstructor = standardLibrary.getInt().getTypeConstructor();
                    if (constructor.equals(intTypeConstructor)) {
                        result = standardLibrary.getBooleanType();
                    } else {
                        context.trace.getErrorHandler().genericError(operationSign.getNode(), "compareTo must return Int, but returns " + compareToReturnType);
                    }
                }
            }
            else if (equalsOperations.contains(operationType)) {
                String name = "equals";
                if (right != null) {
                    JetType leftType = getType(context.scope, left, false, context);
                    if (leftType != null) {
                        JetType rightType = getType(context.scope, right, false, context);
                        if (rightType != null) {
                            FunctionDescriptor equals = context.services.lookupFunction(
                                    context.scope, operationSign, "equals",
                                    leftType, Collections.singletonList(JetStandardClasses.getNullableAnyType()), false);
                            if (equals != null) {
                                if (ensureBooleanResult(operationSign, name, equals.getReturnType(), context)) {
                                    ensureNonemptyIntersectionOfOperandTypes(expression, context);
                                }
                            }
                            else {
                                context.trace.getErrorHandler().genericError(operationSign.getNode(), "No method 'equals(Any?) : Boolean' available");
                            }
                        }
                    }
                }
                result = semanticServices.getStandardLibrary().getBooleanType();
            }
            else if (operationType == JetTokens.EQEQEQ || operationType == JetTokens.EXCLEQEQEQ) {
                ensureNonemptyIntersectionOfOperandTypes(expression, context);

                // TODO : Check comparison pointlessness
                result = semanticServices.getStandardLibrary().getBooleanType();
            }
            else if (inOperations.contains(operationType)) {
                if (right == null) {
                    result = ErrorUtils.createErrorType("No right argument"); // TODO
                    return null;
                }
                checkInExpression(operationSign, left, right, context);
                result = semanticServices.getStandardLibrary().getBooleanType();
            }
            else if (operationType == JetTokens.ANDAND || operationType == JetTokens.OROR) {
                JetType leftType = getType(context.scope, left, false, context);
                WritableScopeImpl leftScope = newWritableScopeImpl(context.scope, context.trace).setDebugName("Left scope of && or ||");
                DataFlowInfo flowInfoLeft = extractDataFlowInfoFromCondition(left, operationType == JetTokens.ANDAND, leftScope, context);  // TODO: This gets computed twice: here and in extractDataFlowInfoFromCondition() for the whole condition
                WritableScopeImpl rightScope = operationType == JetTokens.ANDAND ? leftScope : newWritableScopeImpl(context.scope, context.trace).setDebugName("Right scope of && or ||");
                JetType rightType = right == null ? null : getTypeWithNewDataFlowInfo(rightScope, right, false, flowInfoLeft, context);
                if (leftType != null && !isBoolean(leftType)) {
                    context.trace.getErrorHandler().typeMismatch(left, semanticServices.getStandardLibrary().getBooleanType(), leftType);
                }
                if (rightType != null && !isBoolean(rightType)) {
                    context.trace.getErrorHandler().typeMismatch(right, semanticServices.getStandardLibrary().getBooleanType(), rightType);
                }
                result = semanticServices.getStandardLibrary().getBooleanType();
            }
            else if (operationType == JetTokens.ELVIS) {
                JetType leftType = getType(context.scope, left, false, context);
                JetType rightType = right == null ? null : getType(context.scope, right, false, contextWithExpectedType);
                if (leftType != null) {
                    if (!leftType.isNullable()) {
                        context.trace.getErrorHandler().genericWarning(left.getNode(), "Elvis operator (?:) is always returns the left operand of non-nullable type " + leftType);
                    }
                    if (rightType != null) {
                        context.services.checkType(TypeUtils.makeNullableAsSpecified(leftType, rightType.isNullable()), left, contextWithExpectedType);
                        return TypeUtils.makeNullableAsSpecified(semanticServices.getTypeChecker().commonSupertype(leftType, rightType), rightType.isNullable());
                    }
                }
            }
            else {
                context.trace.getErrorHandler().genericError(operationSign.getNode(), "Unknown operation");
            }
            return context.services.checkType(result, expression, contextWithExpectedType);
        }

        private void checkInExpression(JetSimpleNameExpression operationSign, JetExpression left, JetExpression right, TypeInferenceContext context) {
            String name = "contains";
            JetType containsType = getTypeForBinaryCall(context.scope, right, operationSign, left, name, true, context);
            ensureBooleanResult(operationSign, name, containsType, context);
        }

        private void ensureNonemptyIntersectionOfOperandTypes(JetBinaryExpression expression, TypeInferenceContext context) {
            JetSimpleNameExpression operationSign = expression.getOperationReference();
            JetExpression left = expression.getLeft();
            JetExpression right = expression.getRight();

            // TODO : duplicated effort for == and !=
            JetType leftType = getType(context.scope, left, false, context);
            if (leftType != null && right != null) {
                JetType rightType = getType(context.scope, right, false, context);

                if (rightType != null) {
                    JetType intersect = TypeUtils.intersect(semanticServices.getTypeChecker(), new HashSet<JetType>(Arrays.asList(leftType, rightType)));
                    if (intersect == null) {
                        context.trace.getErrorHandler().genericError(expression.getNode(), "Operator " + operationSign.getReferencedName() + " cannot be applied to " + leftType + " and " + rightType);
                    }
                }
            }
        }

        protected JetType visitAssignmentOperation(JetBinaryExpression expression, TypeInferenceContext context) {
            return assignmentIsNotAnExpressionError(expression, context);
        }

        protected JetType visitAssignment(JetBinaryExpression expression, TypeInferenceContext context) {
            return assignmentIsNotAnExpressionError(expression, context);
        }

        private JetType assignmentIsNotAnExpressionError(JetBinaryExpression expression, TypeInferenceContext context) {
            context.trace.getErrorHandler().genericError(expression.getNode(), "Assignments are not expressions, and only expressions are allowed in this context");
            return null;
        }

        private boolean ensureBooleanResult(JetExpression operationSign, String name, JetType resultType, TypeInferenceContext context) {
            return ensureBooleanResultWithCustomSubject(operationSign, resultType, "'" + name + "'", context);
        }

        private boolean ensureBooleanResultWithCustomSubject(JetExpression operationSign, JetType resultType, String subjectName, TypeInferenceContext context) {
            if (resultType != null) {
                // TODO : Relax?
                if (!isBoolean(resultType)) {
                    context.trace.getErrorHandler().genericError(operationSign.getNode(), subjectName + " must return Boolean but returns " + resultType);
                    return false;
                }
            }
            return true;
        }

        private boolean isBoolean(@NotNull JetType type) {
            return semanticServices.getTypeChecker().isConvertibleTo(type,  semanticServices.getStandardLibrary().getBooleanType());
        }

        @Nullable
        protected List<JetType> getTypes(JetScope scope, List<JetExpression> indexExpressions, TypeInferenceContext context) {
            List<JetType> argumentTypes = new ArrayList<JetType>();
            TypeInferenceContext newContext = new TypeInferenceContext(context.trace, scope, false, context.dataFlowInfo, NO_EXPECTED_TYPE, NO_EXPECTED_TYPE);
            for (JetExpression indexExpression : indexExpressions) {
                JetType type = context.services.typeInferrerVisitor.getType(indexExpression, newContext);
                if (type == null) {
                    return null;
                }
                argumentTypes.add(type);
                context.services.typeInferrerVisitor.resetResult(); // TODO : recreate?
            }
            return argumentTypes;
        }

        @Override
        public JetType visitArrayAccessExpression(JetArrayAccessExpression expression, TypeInferenceContext contextWithExpectedType) {
            TypeInferenceContext context = contextWithExpectedType.replaceExpectedType(NO_EXPECTED_TYPE);
            JetExpression arrayExpression = expression.getArrayExpression();
            JetType receiverType = getType(context.scope, arrayExpression, false, context);
            List<JetExpression> indexExpressions = expression.getIndexExpressions();
            List<JetType> argumentTypes = getTypes(context.scope, indexExpressions, context);
            if (argumentTypes == null) return null;

            if (receiverType != null) {
                FunctionDescriptor functionDescriptor = context.services.lookupFunction(context.scope, expression, "get", receiverType, argumentTypes, true);
                if (functionDescriptor != null) {
//                    checkNullSafety(receiverType, expression.getIndexExpressions().get(0).getNode(), functionDescriptor);
                    return context.services.checkType(functionDescriptor.getReturnType(), expression, contextWithExpectedType);
                }
            }
            return null;
        }

        @Nullable
        protected JetType getTypeForBinaryCall(
                @NotNull JetBinaryExpression expression,
                @NotNull String name,
                @NotNull JetScope scope,
                boolean reportUnresolved,
                @NotNull TypeInferenceContext context) {
            JetExpression left = expression.getLeft();
            JetExpression right = expression.getRight();
            if (right == null) {
                return null;
            }
            JetSimpleNameExpression operationSign = expression.getOperationReference();
            return getTypeForBinaryCall(scope, left, operationSign, right, name, reportUnresolved, context);
        }

        @Nullable
        private JetType getTypeForBinaryCall(
                @NotNull JetScope scope,
                @NotNull JetExpression left,
                @NotNull JetSimpleNameExpression operationSign,
                @NotNull JetExpression right,
                @NotNull String name,
                boolean reportUnresolved,
                @NotNull TypeInferenceContext context) {
            JetType leftType = getType(scope, left, false, context);
            JetType rightType = getType(scope, right, false, context);
            if (leftType == null || rightType == null) {
                return null;
            }
            FunctionDescriptor functionDescriptor = context.services.lookupFunction(scope, operationSign, name, leftType, Collections.singletonList(rightType), reportUnresolved);
            if (functionDescriptor != null) {
                if (leftType.isNullable()) {
                    // TODO : better error message for '1 + nullableVar' case
                    context.trace.getErrorHandler().genericError(operationSign.getNode(),
                            "Infix call corresponds to a dot-qualified call '" +
                            left.getText() + "." + name + "(" + right.getText() + ")'" +
                            " which is not allowed on a nullable receiver '" + right.getText() + "'." +
                            " Use '?.'-qualified call instead");
                }

                return functionDescriptor.getReturnType();
            }
            return null;
        }

        @Override
        public JetType visitDeclaration(JetDeclaration dcl, TypeInferenceContext context) {
            context.trace.getErrorHandler().genericError(dcl.getNode(), "Declarations are not allowed in this position");
            return null;
        }

        @Override
        public JetType visitRootNamespaceExpression(JetRootNamespaceExpression expression, TypeInferenceContext context) {
            context.trace.getErrorHandler().genericError(expression.getNode(), "'namespace' is not an expression");
            return null;
        }


        @Override
        public JetType visitStringTemplateExpression(JetStringTemplateExpression expression, TypeInferenceContext contextWithExpectedType) {
            final TypeInferenceContext context = contextWithExpectedType.replaceExpectedType(NO_EXPECTED_TYPE);
            final StringBuilder builder = new StringBuilder();
            final CompileTimeConstant<?>[] value = new CompileTimeConstant<?>[1];
            for (JetStringTemplateEntry entry : expression.getEntries()) {
                entry.accept(new JetVisitorVoid() {

                    @Override
                    public void visitStringTemplateEntryWithExpression(JetStringTemplateEntryWithExpression entry) {
                        JetExpression entryExpression = entry.getExpression();
                        if (entryExpression != null) {
                            getType(context.scope, entryExpression, true, context);
                        }
                        value[0] = CompileTimeConstantResolver.OUT_OF_RANGE;
                    }

                    @Override
                    public void visitLiteralStringTemplateEntry(JetLiteralStringTemplateEntry entry) {
                        builder.append(entry.getText());
                    }

                    @Override
                    public void visitEscapeStringTemplateEntry(JetEscapeStringTemplateEntry entry) {
                        // TODO : Check escape
                        String text = entry.getText();
                        assert text.length() == 2 && text.charAt(0) == '\\';
                        char escaped = text.charAt(1);

                        Character character = CompileTimeConstantResolver.translateEscape(escaped);
                        if (character == null) {
                            context.trace.getErrorHandler().genericError(entry.getNode(), "Illegal escape sequence");
                            value[0] = CompileTimeConstantResolver.OUT_OF_RANGE;
                        }
                        else {
                            builder.append(character);
                        }
                    }
                });
            }
            if (value[0] != CompileTimeConstantResolver.OUT_OF_RANGE) {
                context.trace.record(BindingContext.COMPILE_TIME_VALUE, expression, new StringValue(builder.toString()));
            }
            return context.services.checkType(semanticServices.getStandardLibrary().getStringType(), expression, contextWithExpectedType);
        }

        @Override
        public JetType visitJetElement(JetElement element, TypeInferenceContext context) {
            context.trace.getErrorHandler().genericError(element.getNode(), "[JetTypeInferrer] Unsupported element: " + element + " " + element.getClass().getCanonicalName());
            return null;
        }
    }

    private class TypeInferrerVisitorWithNamespaces extends TypeInferrerVisitor {
        @Override
        public boolean isNamespacePosition() {
            return true;
        }

        @Override
        public JetType visitRootNamespaceExpression(JetRootNamespaceExpression expression, TypeInferenceContext context) {
            return context.services.checkType(JetModuleUtil.getRootNamespaceType(expression), expression, context);
        }

        @Override
        protected boolean furtherNameLookup(@NotNull JetSimpleNameExpression expression, @NotNull String referencedName, @NotNull JetType[] result, TypeInferenceContext context) {
            result[0] = lookupNamespaceType(expression, referencedName, context);
            return result[0] != null;
        }

    }

    private class TypeInferrerVisitorWithWritableScope extends TypeInferrerVisitor {
        private final WritableScope scope;

        public TypeInferrerVisitorWithWritableScope(@NotNull WritableScope scope) {
            this.scope = scope;
        }
        
//        public TypeInferrerVisitorWithWritableScope(@NotNull BindingTrace trace, @NotNull JetScope scope) {
//            super(trace);
//            this.scope = newWritableScopeImpl(scope, trace).setDebugName("Block scope");
//        }


        @Override
        public JetType visitObjectDeclaration(JetObjectDeclaration declaration, TypeInferenceContext context) {
            TopDownAnalyzer topDownAnalyzer = new TopDownAnalyzer(semanticServices, context.trace);
            topDownAnalyzer.processObject(scope, scope.getContainingDeclaration(), declaration);
            ClassDescriptor classDescriptor = context.trace.getBindingContext().get(BindingContext.CLASS, declaration);
            if (classDescriptor != null) {
                PropertyDescriptor propertyDescriptor = context.classDescriptorResolver.resolveObjectDeclarationAsPropertyDescriptor(scope.getContainingDeclaration(), declaration, classDescriptor);
                scope.addVariableDescriptor(propertyDescriptor);
            }
            return null;
        }

        @Override
        public JetType visitProperty(JetProperty property, TypeInferenceContext context) {
            JetTypeReference receiverTypeRef = property.getReceiverTypeRef();
            if (receiverTypeRef != null) {
                context.trace.getErrorHandler().genericError(receiverTypeRef.getNode(), "Local receiver-properties are not allowed");
            }

            JetPropertyAccessor getter = property.getGetter();
            if (getter != null) {
                context.trace.getErrorHandler().genericError(getter.getNode(), "Local variables are not allowed to have getters");
            }

            JetPropertyAccessor setter = property.getSetter();
            if (setter != null) {
                context.trace.getErrorHandler().genericError(setter.getNode(), "Local variables are not allowed to have setters");
            }

            VariableDescriptor propertyDescriptor = context.classDescriptorResolver.resolveLocalVariableDescriptor(scope.getContainingDeclaration(), scope, property);
            JetExpression initializer = property.getInitializer();
            if (property.getPropertyTypeRef() != null && initializer != null) {
                JetType outType = propertyDescriptor.getOutType();
                JetType initializerType = getType(scope, initializer, false, context.replaceExpectedType(outType));
//                if (outType != null &&
//                    initializerType != null &&
//                    !semanticServices.getTypeChecker().isConvertibleTo(initializerType, outType)) {
//                    context.trace.getErrorHandler().typeMismatch(initializer, outType, initializerType);
//                }
            }

            scope.addVariableDescriptor(propertyDescriptor);
            return null;
        }

        @Override
        public JetType visitNamedFunction(JetNamedFunction function, TypeInferenceContext context) {
            FunctionDescriptorImpl functionDescriptor = context.classDescriptorResolver.resolveFunctionDescriptor(scope.getContainingDeclaration(), scope, function);
            scope.addFunctionDescriptor(functionDescriptor);
            context.services.checkFunctionReturnType(context.scope, function, functionDescriptor, context.dataFlowInfo);
            return null; 
        }

        @Override
        public JetType visitClass(JetClass klass, TypeInferenceContext context) {
            return super.visitClass(klass, context); // TODO
        }

        @Override
        public JetType visitTypedef(JetTypedef typedef, TypeInferenceContext context) {
            return super.visitTypedef(typedef, context); // TODO
        }

        @Override
        public JetType visitDeclaration(JetDeclaration dcl, TypeInferenceContext context) {
            return visitJetElement(dcl, context);
        }

        @Override
        protected JetType visitAssignmentOperation(JetBinaryExpression expression, TypeInferenceContext context) {
            IElementType operationType = expression.getOperationReference().getReferencedNameElementType();
            String name = assignmentOperationNames.get(operationType);
            JetType assignmentOperationType = getTypeForBinaryCall(expression, name, scope, false, context);

            if (assignmentOperationType == null) {
                String counterpartName = binaryOperationNames.get(assignmentOperationCounterparts.get(operationType));
                JetType typeForBinaryCall = getTypeForBinaryCall(expression, counterpartName, scope, true, context);
                if (typeForBinaryCall != null) {
                    context.trace.record(BindingContext.VARIABLE_REASSIGNMENT, expression);
                }
            }
            return null;
        }

        @Override
        protected JetType visitAssignment(JetBinaryExpression expression, TypeInferenceContext context) {
            JetExpression left = expression.getLeft();
            JetExpression deparenthesized = JetPsiUtil.deparenthesize(left);
            JetExpression right = expression.getRight();
            if (deparenthesized instanceof JetArrayAccessExpression) {
                JetArrayAccessExpression arrayAccessExpression = (JetArrayAccessExpression) deparenthesized;
                return resolveArrayAccessToLValue(arrayAccessExpression, right, expression.getOperationReference(), context);
            }
            JetType leftType = getType(scope, left, false, context.replaceExpectedType(NO_EXPECTED_TYPE));
            if (right != null) {
                JetType rightType = getType(scope, right, false, context.replaceExpectedType(leftType));
//                if (rightType != null &&
//                    leftType != null &&
//                    !semanticServices.getTypeChecker().isConvertibleTo(rightType, leftType)) {
//                    context.trace.getErrorHandler().typeMismatch(right, leftType, rightType);
//                }
            }
            return null;
        }

        private JetType resolveArrayAccessToLValue(JetArrayAccessExpression arrayAccessExpression, JetExpression rightHandSide, JetSimpleNameExpression operationSign, TypeInferenceContext contextWithExpectedType) {
            TypeInferenceContext context = contextWithExpectedType.replaceExpectedType(NO_EXPECTED_TYPE);
            List<JetType> argumentTypes = getTypes(scope, arrayAccessExpression.getIndexExpressions(), context);
            if (argumentTypes == null) return null;
            JetType rhsType = getType(scope, rightHandSide, false, context);
            if (rhsType == null) return null;
            argumentTypes.add(rhsType);

            JetType receiverType = getType(scope, arrayAccessExpression.getArrayExpression(), false, context);
            if (receiverType == null) return null;

            // TODO : nasty hack: effort is duplicated
            context.services.lookupFunction(scope, arrayAccessExpression, "set", receiverType, argumentTypes, true);
            FunctionDescriptor functionDescriptor = context.services.lookupFunction(scope, operationSign, "set", receiverType, argumentTypes, true);
            if (functionDescriptor == null) return null;
            return context.services.checkType(functionDescriptor.getReturnType(), arrayAccessExpression, contextWithExpectedType);
        }

        @Override
        public JetType visitJetElement(JetElement element, TypeInferenceContext context) {
            context.trace.getErrorHandler().genericError(element.getNode(), "Unsupported element in a block: " + element + " " + element.getClass().getCanonicalName());
            return null;
        }
    }
}<|MERGE_RESOLUTION|>--- conflicted
+++ resolved
@@ -831,35 +831,29 @@
                 semanticServices.getTypeChecker().isSubtypeOf(expressionType, context.expectedType)) {
                 return expressionType;
             }
+            VariableDescriptor variableDescriptor = getVariableDescriptorFromSimpleName(expression, context);
+            if (variableDescriptor == null) return expressionType;
+
             JetType enrichedType = null;
-
-            VariableDescriptor variableDescriptor = getVariableDescriptorFromSimpleName(expression, context);
-            if (variableDescriptor != null) {
-
-                List<JetType> possibleTypes = Lists.newArrayList(context.dataFlowInfo.getPossibleTypes(variableDescriptor));
-                Collections.reverse(possibleTypes);
-                for (JetType possibleType : possibleTypes) {
-                    if (semanticServices.getTypeChecker().isSubtypeOf(possibleType, context.expectedType)) {
-                        enrichedType = possibleType;
-                        break;
-                    }
-                }
-                if (enrichedType == null) {
-                    enrichedType = context.dataFlowInfo.getOutType(variableDescriptor);
-                }
+            List<JetType> possibleTypes = Lists.newArrayList(context.dataFlowInfo.getPossibleTypes(variableDescriptor));
+            Collections.reverse(possibleTypes);
+            for (JetType possibleType: possibleTypes) {
+                if (semanticServices.getTypeChecker().isSubtypeOf(possibleType, context.expectedType)) {
+                    enrichedType = possibleType;
+                    break;
+                }
+            }
+            if (enrichedType == null) {
+                enrichedType = context.dataFlowInfo.getOutType(variableDescriptor);
             }
             if (enrichedType == null) {
                 enrichedType = expressionType;
             }
 
-            if (variableDescriptor == null || !semanticServices.getTypeChecker().isSubtypeOf(enrichedType, context.expectedType)) {
+            if (!semanticServices.getTypeChecker().isSubtypeOf(enrichedType, context.expectedType)) {
                 context.trace.getErrorHandler().typeMismatch(expression, context.expectedType, expressionType);
             } else {
-<<<<<<< HEAD
-                context.trace.recordAutoCast(expression, context.expectedType, variableDescriptor);
-=======
                 context.trace.record(BindingContext.AUTOCAST, expression, context.expectedType);
->>>>>>> b3b8a23f
             }
             return enrichedType;
         }
@@ -2208,14 +2202,9 @@
                     for (JetType possibleType : possibleTypes) {
                         selectorReturnType = getSelectorReturnType(possibleType, selectorExpression, autocastResolutionContext);
                         if (selectorReturnType != null) {
-<<<<<<< HEAD
-                            regionToCommit = errorHandler.closeAndReturnCurrentRegion();
-                            context.trace.recordAutoCast(receiverExpression, possibleType, variableDescriptor);
-=======
                             autocastResolutionTrace.record(BindingContext.AUTOCAST, receiverExpression, possibleType);
                             autocastResolutionTrace.addAllMyDataTo(context.trace);
                             somethingFound = true;
->>>>>>> b3b8a23f
                             break;
                         }
                         else {
