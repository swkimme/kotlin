--- conflicted
+++ resolved
@@ -39,6 +39,7 @@
 import org.jetbrains.jps.builders.DirtyFilesHolder;
 import org.jetbrains.jps.builders.java.JavaSourceRootDescriptor;
 import org.jetbrains.jps.incremental.*;
+import org.jetbrains.jps.incremental.java.JavaBuilder;
 import org.jetbrains.jps.incremental.messages.BuildMessage;
 import org.jetbrains.jps.incremental.messages.CompilerMessage;
 import org.jetbrains.jps.model.JpsProject;
@@ -46,6 +47,8 @@
 
 import java.io.File;
 import java.io.IOException;
+import java.lang.reflect.Field;
+import java.lang.reflect.Modifier;
 import java.util.*;
 
 import static org.jetbrains.jet.cli.common.messages.CompilerMessageLocation.NO_LOCATION;
@@ -84,16 +87,8 @@
             OutputConsumer outputConsumer
     ) throws ProjectBuildException, IOException {
         MessageCollector messageCollector = new MessageCollectorAdapter(context);
-<<<<<<< HEAD
-=======
-        // Workaround for Android Studio
-        if (!isJavaPluginEnabled(context)) {
-            messageCollector.report(INFO, "Kotlin JPS plugin is disabled", NO_LOCATION);
-            return ExitCode.NOTHING_DONE;
-        }
->>>>>>> 9723106d
-
-        messageCollector.report(INFO, "Kotlin JPS plugin version " + KotlinVersion.VERSION, NO_LOCATION);
+
+        messageCollector.report(INFO, "Kotlin JPS plugin version " + KotlinVersion.VERSION, CompilerMessageLocation.NO_LOCATION);
 
         ModuleBuildTarget representativeTarget = chunk.representativeTarget();
 
